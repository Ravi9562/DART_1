// Copyright (c) 2020, the Dart project authors.  Please see the AUTHORS file
// for details. All rights reserved. Use of this source code is governed by a
// BSD-style license that can be found in the LICENSE file.

import 'dart:async' show FutureOr, Zone;

import 'package:appengine/appengine.dart';
import 'package:fake_gcloud/mem_datastore.dart';
import 'package:fake_gcloud/mem_storage.dart';
import 'package:gcloud/service_scope.dart';
import 'package:gcloud/storage.dart';
import 'package:googleapis_auth/auth_io.dart' as auth;
import 'package:logging/logging.dart';
import 'package:pub_dev/fake/server/fake_storage_server.dart';
import 'package:pub_dev/package/screenshots/backend.dart';
import 'package:pub_dev/service/youtube/backend.dart';
import 'package:pub_dev/task/backend.dart';
import 'package:pub_dev/task/cloudcompute/fakecloudcompute.dart';
import 'package:pub_dev/task/cloudcompute/googlecloudcompute.dart';
import 'package:shelf/shelf_io.dart';

import '../account/backend.dart';
import '../account/consent_backend.dart';
import '../account/google_oauth2.dart';
import '../admin/backend.dart';
import '../audit/backend.dart';
import '../dartdoc/backend.dart';
import '../fake/backend/fake_auth_provider.dart';
import '../fake/backend/fake_domain_verifier.dart';
import '../fake/backend/fake_email_sender.dart';
import '../fake/backend/fake_upload_signer_service.dart';
import '../fake/server/fake_client_context.dart';
import '../fake/server/fake_storage_server.dart';
import '../frontend/email_sender.dart';
import '../frontend/handlers.dart';
import '../job/backend.dart';
import '../package/backend.dart';
import '../package/name_tracker.dart';
import '../package/screenshots/backend.dart';
import '../package/search_adapter.dart';
import '../package/upload_signer_service.dart';
import '../publisher/backend.dart';
import '../publisher/domain_verifier.dart';
import '../scorecard/backend.dart';
import '../search/backend.dart';
import '../search/dart_sdk_mem_index.dart';
import '../search/flutter_sdk_mem_index.dart';
import '../search/mem_index.dart';
import '../search/search_client.dart';
import '../search/updater.dart';
import '../service/youtube/backend.dart';
import '../shared/configuration.dart';
import '../shared/datastore.dart';
import '../shared/env_config.dart';
import '../shared/handler_helpers.dart';
import '../shared/popularity_storage.dart';
import '../shared/redis_cache.dart' show setupCache;
import '../shared/storage.dart';
import '../shared/versions.dart';
import '../tool/utils/http.dart';
import 'announcement/backend.dart';
import 'secret/backend.dart';

final _logger = Logger('pub.services');
final _pubDevServicesInitializedKey = '_pubDevServicesInitializedKey';

/// Run [fn] with services;
///
///  * AppEngine: storage and datastore,
///  * Redis cache, and,
///  * storage wrapped with retry.
Future<void> withServices(FutureOr<void> Function() fn) async {
  if (Zone.current[_pubDevServicesInitializedKey] == true) {
    throw StateError('Already in withServices scope.');
  }
  return withAppEngineServices(() async {
    return await fork(() async {
      // retrying Datastore client
      final origDbService = dbService;
      registerDbService(RetryDatastoreDB(origDbService));

      // retrying auth client for storage service
      final authClient = await auth
          .clientViaApplicationDefaultCredentials(scopes: [...Storage.SCOPES]);
      final retryingAuthClient = httpRetryClient(innerClient: authClient);
      registerScopeExitCallback(() async => retryingAuthClient.close());

      // override storageService with retrying http client
      registerStorageService(
          Storage(retryingAuthClient, activeConfiguration.projectId));

      // register services with external dependencies
      registerAuthProvider(GoogleOauth2AuthProvider(
        <String>[
          activeConfiguration.pubClientAudience!,
          activeConfiguration.pubSiteAudience!,
          activeConfiguration.adminAudience!,
        ],
      ));
      registerScopeExitCallback(authProvider.close);
      registerDomainVerifier(DomainVerifier());
      registerEmailSender(
        activeConfiguration.gmailRelayServiceAccount != null &&
                activeConfiguration.gmailRelayImpersonatedGSuiteUser != null
            ? createGmailRelaySender(
                activeConfiguration.gmailRelayServiceAccount!,
                activeConfiguration.gmailRelayImpersonatedGSuiteUser!,
                authClient,
              )
            : loggingEmailSender,
      );
      registerUploadSigner(await createUploadSigner(retryingAuthClient));

      // Confiugure a CloudCompute pool for later use in TaskBackend
      final gceClient = await auth.clientViaApplicationDefaultCredentials(
        scopes: [googleCloudComputeScope],
      );
      registerScopeExitCallback(gceClient.close);
      registertaskWorkerCloudCompute(createGoogleCloudCompute(
        client: gceClient,
        project: activeConfiguration.projectId,
        poolLabel: '$runtimeVersion/worker',
      ));

      return await _withPubServices(fn);
    });
  });
}

/// Run [fn] with services.
Future<R> withFakeServices<R>({
  required FutureOr<R> Function() fn,
  Configuration? configuration,
  MemDatastore? datastore,
  MemStorage? storage,
}) async {
  if (Zone.current[_pubDevServicesInitializedKey] == true) {
    return await fork(() async => await fn()) as R;
  }
  if (!envConfig.isRunningLocally) {
    throw StateError("Mustn't use fake services inside AppEngine.");
  }
  datastore ??= MemDatastore();
  storage ??= MemStorage();
  // TODO: update `package:gcloud` to have a typed fork.
  return await fork(() async {
    register(#appengine.context, FakeClientContext());
    registerDbService(RetryDatastoreDB(DatastoreDB(datastore!)));
    registerStorageService(storage!);
    IOServer? frontendServer;
    if (configuration == null) {
      // start storage server
      final storageServer = FakeStorageServer(storage);
      await storageServer.start();
      registerScopeExitCallback(storageServer.close);

      frontendServer = await IOServer.bind('localhost', 0);
      final frontendServerUri =
          Uri.parse('http://localhost:${frontendServer.server.port}');
      registerScopeExitCallback(frontendServer.close);

      // update configuration
      configuration = Configuration.test(
        storageBaseUrl: 'http://localhost:${storageServer.port}',
        primaryApiUri: frontendServerUri,
        primarySiteUri: frontendServerUri,
      );
    }
    registerActiveConfiguration(configuration!);
<<<<<<< HEAD
    final bucketsToCreate = [
      configuration!.canonicalPackagesBucketName!,
      configuration!.publicPackagesBucketName!,
      configuration!.incomingPackagesBucketName!,
      configuration!.taskResultBucketName!,
      configuration!.packageBucketName!,
    ];
    for (final bucketName in bucketsToCreate) {
      await getOrCreateBucket(storage, bucketName);
=======
    for (final bucketName in configuration!.allBucketNames) {
      await storage.createBucket(bucketName);
>>>>>>> 5d9444d6
    }

    // register fake services that would have external dependencies
    registerAuthProvider(FakeAuthProvider());
    registerScopeExitCallback(authProvider.close);
    registerDomainVerifier(FakeDomainVerifier());
    registerEmailSender(FakeEmailSender());
    registerUploadSigner(
        FakeUploadSignerService(configuration!.storageBaseUrl!));

    registertaskWorkerCloudCompute(FakeCloudCompute());

    return await _withPubServices(() async {
      await youtubeBackend.start();
      if (frontendServer != null) {
        final handler =
            wrapHandler(_logger, createAppHandler(), sanitize: true);
        final fsSubscription = frontendServer.server.listen((rq) async {
          await fork(() => handleRequest(rq, handler));
        });
        registerScopeExitCallback(fsSubscription.cancel);
      }
      return await fn();
    });
  }) as R;
}

/// Run [fn] with pub services that are shared between server instances, CLI
/// tools and integration tests.
Future<R> _withPubServices<R>(FutureOr<R> Function() fn) async {
  return fork(() async {
    // verify the existence of all storage buckets
    for (final bucketName in activeConfiguration.allBucketNames) {
      await storageService.verifyBucketExistenceAndAccess(bucketName);
    }

    registerAccountBackend(AccountBackend(dbService));
    registerAdminBackend(AdminBackend(dbService));
    registerAnnouncementBackend(AnnouncementBackend());
    registerAuditBackend(AuditBackend(dbService));
    registerConsentBackend(ConsentBackend(dbService));
    registerDartdocBackend(
      DartdocBackend(
        dbService,
        storageService.bucket(activeConfiguration.dartdocStorageBucketName!),
      ),
    );
    registerDartSdkMemIndex(DartSdkMemIndex());
    registerFlutterSdkMemIndex(FlutterSdkMemIndex());
    registerJobBackend(JobBackend(dbService));
    registerNameTracker(NameTracker(dbService));
    registerPackageIndex(InMemoryPackageIndex());
    registerIndexUpdater(IndexUpdater(dbService, packageIndex));
    registerPopularityStorage(
      PopularityStorage(
          storageService.bucket(activeConfiguration.popularityDumpBucketName!)),
    );
    registerPublisherBackend(PublisherBackend(dbService));
    registerScoreCardBackend(ScoreCardBackend(dbService));
    registerSearchBackend(SearchBackend(dbService));
    registerSearchClient(SearchClient());
    registerSearchAdapter(SearchAdapter());
    registerSecretBackend(SecretBackend(dbService));
    registerSnapshotStorage(SnapshotStorage(
        storageService.bucket(activeConfiguration.searchSnapshotBucketName!)));
    registerImageStorage(ImageStorage(
        storageService.bucket(activeConfiguration.imageBucketName!)));

    registerYoutubeBackend(YoutubeBackend());

    // depends on previously registered services
    registerPackageBackend(PackageBackend(
      dbService,
      storageService,
      storageService.bucket(activeConfiguration.packageBucketName!),
      // TODO: re-enable incomingPackagesBucketName again
      storageService.bucket(activeConfiguration.packageBucketName!),
    ));
    registerTaskBackend(TaskBackend(
      dbService,
      taskWorkerCloudCompute,
      storageService.bucket(activeConfiguration.taskResultBucketName!),
    ));

    await setupCache();

    registerScopeExitCallback(taskBackend.stop);
    registerScopeExitCallback(announcementBackend.close);
    registerScopeExitCallback(searchBackend.close);
    registerScopeExitCallback(() async => nameTracker.stopTracking());
    registerScopeExitCallback(snapshotStorage.close);
    registerScopeExitCallback(indexUpdater.close);
    registerScopeExitCallback(dartSdkMemIndex.close);
    registerScopeExitCallback(flutterSdkMemIndex.close);
    registerScopeExitCallback(popularityStorage.close);
    registerScopeExitCallback(scoreCardBackend.close);
    registerScopeExitCallback(searchClient.close);
    registerScopeExitCallback(youtubeBackend.close);

    // Create a zone-local flag to indicate that services setup has been completed.
    return await fork(
      () => Zone.current.fork(zoneValues: {
        _pubDevServicesInitializedKey: true,
      }).run(
        () async {
          _logger.info('Started running inside services scope...');
          try {
            return await fn();
          } catch (e, st) {
            _logger.severe('Uncaught exception inside services scope.', e, st);
            rethrow;
          } finally {
            _logger.warning('Exiting services scope.');
          }
        },
      ),
    );
  }) as R;
}<|MERGE_RESOLUTION|>--- conflicted
+++ resolved
@@ -167,20 +167,8 @@
       );
     }
     registerActiveConfiguration(configuration!);
-<<<<<<< HEAD
-    final bucketsToCreate = [
-      configuration!.canonicalPackagesBucketName!,
-      configuration!.publicPackagesBucketName!,
-      configuration!.incomingPackagesBucketName!,
-      configuration!.taskResultBucketName!,
-      configuration!.packageBucketName!,
-    ];
-    for (final bucketName in bucketsToCreate) {
-      await getOrCreateBucket(storage, bucketName);
-=======
     for (final bucketName in configuration!.allBucketNames) {
       await storage.createBucket(bucketName);
->>>>>>> 5d9444d6
     }
 
     // register fake services that would have external dependencies
