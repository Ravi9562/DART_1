--- conflicted
+++ resolved
@@ -30,10 +30,6 @@
       expect(keywords, containsAll(['as', 'assert', 'async', 'for']));
       // reserved, but allowed because package:async already exists.
       keywords.remove('async');
-<<<<<<< HEAD
-      // reserved, but allowed because package:base already exists.
-=======
->>>>>>> dc4dc2d8
       keywords.remove('base');
       keywords.remove('when');
       for (final keyword in keywords) {
