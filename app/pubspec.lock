# Generated by pub
# See https://dart.dev/tools/pub/glossary#lockfile
packages:
  _discoveryapis_commons:
    dependency: transitive
    description:
      name: _discoveryapis_commons
      url: "https://pub.dartlang.org"
    source: hosted
    version: "1.0.2"
  _fe_analyzer_shared:
    dependency: transitive
    description:
      name: _fe_analyzer_shared
      url: "https://pub.dartlang.org"
    source: hosted
    version: "34.0.0"
  _popularity:
    dependency: "direct main"
    description:
      path: "../pkg/_popularity"
      relative: true
    source: path
    version: "0.0.0"
  _pub_shared:
    dependency: "direct main"
    description:
      path: "../pkg/_pub_shared"
      relative: true
    source: path
    version: "0.0.0"
  analyzer:
    dependency: transitive
    description:
      name: analyzer
      url: "https://pub.dartlang.org"
    source: hosted
    version: "3.2.0"
  api_builder:
    dependency: "direct main"
    description:
      path: "../pkg/api_builder"
      relative: true
    source: path
    version: "0.0.0"
  appengine:
    dependency: "direct main"
    description:
      name: appengine
      url: "https://pub.dartlang.org"
    source: hosted
    version: "0.13.1"
  archive:
    dependency: transitive
    description:
      name: archive
      url: "https://pub.dartlang.org"
    source: hosted
    version: "3.2.0"
  args:
    dependency: "direct main"
    description:
      name: args
      url: "https://pub.dartlang.org"
    source: hosted
    version: "2.3.0"
  async:
    dependency: transitive
    description:
      name: async
      url: "https://pub.dartlang.org"
    source: hosted
    version: "2.8.2"
  basics:
    dependency: "direct main"
    description:
      name: basics
      url: "https://pub.dartlang.org"
    source: hosted
    version: "0.6.0"
  boolean_selector:
    dependency: transitive
    description:
      name: boolean_selector
      url: "https://pub.dartlang.org"
    source: hosted
    version: "2.1.0"
  buffer:
    dependency: "direct main"
    description:
      name: buffer
      url: "https://pub.dartlang.org"
    source: hosted
    version: "1.1.1"
  build:
    dependency: transitive
    description:
      name: build
      url: "https://pub.dartlang.org"
    source: hosted
    version: "2.2.1"
  build_config:
    dependency: transitive
    description:
      name: build_config
      url: "https://pub.dartlang.org"
    source: hosted
    version: "1.0.0"
  build_daemon:
    dependency: transitive
    description:
      name: build_daemon
      url: "https://pub.dartlang.org"
    source: hosted
    version: "3.0.1"
  build_resolvers:
    dependency: transitive
    description:
      name: build_resolvers
      url: "https://pub.dartlang.org"
    source: hosted
    version: "2.0.6"
  build_runner:
    dependency: "direct dev"
    description:
      name: build_runner
      url: "https://pub.dartlang.org"
    source: hosted
    version: "2.1.7"
  build_runner_core:
    dependency: transitive
    description:
      name: build_runner_core
      url: "https://pub.dartlang.org"
    source: hosted
    version: "7.2.3"
  build_verify:
    dependency: "direct dev"
    description:
      name: build_verify
      url: "https://pub.dartlang.org"
    source: hosted
    version: "3.0.0"
  built_collection:
    dependency: transitive
    description:
      name: built_collection
      url: "https://pub.dartlang.org"
    source: hosted
    version: "5.1.1"
  built_value:
    dependency: transitive
    description:
      name: built_value
      url: "https://pub.dartlang.org"
    source: hosted
    version: "8.1.4"
  charcode:
    dependency: transitive
    description:
      name: charcode
      url: "https://pub.dartlang.org"
    source: hosted
    version: "1.3.1"
  checked_yaml:
    dependency: transitive
    description:
      name: checked_yaml
      url: "https://pub.dartlang.org"
    source: hosted
    version: "2.0.1"
  chunked_stream:
    dependency: "direct main"
    description:
      name: chunked_stream
      url: "https://pub.dartlang.org"
    source: hosted
    version: "1.4.1"
  cli_util:
    dependency: transitive
    description:
      name: cli_util
      url: "https://pub.dartlang.org"
    source: hosted
    version: "0.3.5"
  clock:
    dependency: "direct main"
    description:
      name: clock
      url: "https://pub.dartlang.org"
    source: hosted
    version: "1.1.0"
  code_builder:
    dependency: transitive
    description:
      name: code_builder
      url: "https://pub.dartlang.org"
    source: hosted
    version: "4.1.0"
  collection:
    dependency: "direct main"
    description:
      name: collection
      url: "https://pub.dartlang.org"
    source: hosted
    version: "1.15.0"
  convert:
    dependency: "direct main"
    description:
      name: convert
      url: "https://pub.dartlang.org"
    source: hosted
    version: "3.0.1"
  coverage:
    dependency: "direct dev"
    description:
      name: coverage
      url: "https://pub.dartlang.org"
    source: hosted
    version: "1.1.0"
  crypto:
    dependency: "direct main"
    description:
      name: crypto
      url: "https://pub.dartlang.org"
    source: hosted
    version: "3.0.1"
  csslib:
    dependency: transitive
    description:
      name: csslib
      url: "https://pub.dartlang.org"
    source: hosted
    version: "0.17.1"
  dart_style:
    dependency: transitive
    description:
      name: dart_style
      url: "https://pub.dartlang.org"
    source: hosted
<<<<<<< HEAD
    version: "2.2.0"
  fake_async:
    dependency: "direct main"
    description:
      name: fake_async
      url: "https://pub.dartlang.org"
    source: hosted
    version: "1.2.0"
=======
    version: "2.2.1"
>>>>>>> 12f51ab8
  fake_gcloud:
    dependency: "direct main"
    description:
      path: "../pkg/fake_gcloud"
      relative: true
    source: path
    version: "0.0.0"
  file:
    dependency: transitive
    description:
      name: file
      url: "https://pub.dartlang.org"
    source: hosted
    version: "6.1.2"
  fixnum:
    dependency: transitive
    description:
      name: fixnum
      url: "https://pub.dartlang.org"
    source: hosted
    version: "1.0.0"
  frontend_server_client:
    dependency: transitive
    description:
      name: frontend_server_client
      url: "https://pub.dartlang.org"
    source: hosted
    version: "2.1.2"
  gcloud:
    dependency: "direct main"
    description:
      name: gcloud
      url: "https://pub.dartlang.org"
    source: hosted
    version: "0.8.5"
  glob:
    dependency: transitive
    description:
      name: glob
      url: "https://pub.dartlang.org"
    source: hosted
    version: "2.0.2"
  googleapis:
    dependency: "direct main"
    description:
      name: googleapis
      url: "https://pub.dartlang.org"
    source: hosted
    version: "7.0.0"
  googleapis_auth:
    dependency: "direct main"
    description:
      name: googleapis_auth
      url: "https://pub.dartlang.org"
    source: hosted
    version: "1.3.0"
  graphs:
    dependency: transitive
    description:
      name: graphs
      url: "https://pub.dartlang.org"
    source: hosted
    version: "2.1.0"
  grpc:
    dependency: transitive
    description:
      name: grpc
      url: "https://pub.dartlang.org"
    source: hosted
    version: "3.0.2"
  html:
    dependency: "direct main"
    description:
      name: html
      url: "https://pub.dartlang.org"
    source: hosted
    version: "0.15.0"
  http:
    dependency: "direct main"
    description:
      name: http
      url: "https://pub.dartlang.org"
    source: hosted
    version: "0.13.4"
  http2:
    dependency: transitive
    description:
      name: http2
      url: "https://pub.dartlang.org"
    source: hosted
    version: "2.0.0"
  http_methods:
    dependency: transitive
    description:
      name: http_methods
      url: "https://pub.dartlang.org"
    source: hosted
    version: "1.1.0"
  http_multi_server:
    dependency: transitive
    description:
      name: http_multi_server
      url: "https://pub.dartlang.org"
    source: hosted
    version: "3.2.0"
  http_parser:
    dependency: "direct main"
    description:
      name: http_parser
      url: "https://pub.dartlang.org"
    source: hosted
    version: "4.0.0"
  http_retry:
    dependency: "direct main"
    description:
      name: http_retry
      url: "https://pub.dartlang.org"
    source: hosted
    version: "0.2.0"
  indexed_blob:
    dependency: "direct main"
    description:
      path: "../pkg/indexed_blob"
      relative: true
    source: path
    version: "0.0.0"
  intl:
    dependency: "direct main"
    description:
      name: intl
      url: "https://pub.dartlang.org"
    source: hosted
    version: "0.17.0"
  io:
    dependency: transitive
    description:
      name: io
      url: "https://pub.dartlang.org"
    source: hosted
    version: "1.0.3"
  js:
    dependency: transitive
    description:
      name: js
      url: "https://pub.dartlang.org"
    source: hosted
    version: "0.6.4"
  json_annotation:
    dependency: "direct main"
    description:
      name: json_annotation
      url: "https://pub.dartlang.org"
    source: hosted
    version: "4.4.0"
  json_serializable:
    dependency: "direct dev"
    description:
      name: json_serializable
      url: "https://pub.dartlang.org"
    source: hosted
    version: "6.1.4"
  jsontool:
    dependency: transitive
    description:
      name: jsontool
      url: "https://pub.dartlang.org"
    source: hosted
    version: "1.1.0"
  lints:
    dependency: "direct main"
    description:
      name: lints
      url: "https://pub.dartlang.org"
    source: hosted
    version: "1.0.1"
  logging:
    dependency: "direct main"
    description:
      name: logging
      url: "https://pub.dartlang.org"
    source: hosted
    version: "1.0.2"
  mailer:
    dependency: "direct main"
    description:
      name: mailer
      url: "https://pub.dartlang.org"
    source: hosted
    version: "5.1.0"
  markdown:
    dependency: "direct main"
    description:
      name: markdown
      url: "https://pub.dartlang.org"
    source: hosted
    version: "4.0.1"
  matcher:
    dependency: transitive
    description:
      name: matcher
      url: "https://pub.dartlang.org"
    source: hosted
    version: "0.12.11"
  meta:
    dependency: "direct main"
    description:
      name: meta
      url: "https://pub.dartlang.org"
    source: hosted
    version: "1.7.0"
  mime:
    dependency: "direct main"
    description:
      name: mime
      url: "https://pub.dartlang.org"
    source: hosted
    version: "1.0.1"
  neat_cache:
    dependency: "direct main"
    description:
      name: neat_cache
      url: "https://pub.dartlang.org"
    source: hosted
    version: "2.0.1"
  neat_periodic_task:
    dependency: "direct main"
    description:
      name: neat_periodic_task
      url: "https://pub.dartlang.org"
    source: hosted
    version: "2.0.0"
  node_preamble:
    dependency: transitive
    description:
      name: node_preamble
      url: "https://pub.dartlang.org"
    source: hosted
    version: "2.0.1"
  package_config:
    dependency: transitive
    description:
      name: package_config
      url: "https://pub.dartlang.org"
    source: hosted
    version: "2.0.2"
  pana:
    dependency: "direct main"
    description:
      name: pana
      url: "https://pub.dartlang.org"
    source: hosted
    version: "0.21.8"
  path:
    dependency: "direct main"
    description:
      name: path
      url: "https://pub.dartlang.org"
    source: hosted
    version: "1.8.1"
  pedantic:
    dependency: transitive
    description:
      name: pedantic
      url: "https://pub.dartlang.org"
    source: hosted
    version: "1.11.1"
  petitparser:
    dependency: transitive
    description:
      name: petitparser
      url: "https://pub.dartlang.org"
    source: hosted
    version: "4.4.0"
  pool:
    dependency: "direct main"
    description:
      name: pool
      url: "https://pub.dartlang.org"
    source: hosted
    version: "1.5.0"
  protobuf:
    dependency: transitive
    description:
      name: protobuf
      url: "https://pub.dartlang.org"
    source: hosted
    version: "2.0.1"
  pub_dartdoc_data:
    dependency: "direct main"
    description:
      path: "../pkg/pub_dartdoc_data"
      relative: true
    source: path
    version: "0.0.0"
  pub_package_reader:
    dependency: "direct main"
    description:
      path: "../pkg/pub_package_reader"
      relative: true
    source: path
    version: "0.0.0"
  pub_semver:
    dependency: "direct main"
    description:
      name: pub_semver
      url: "https://pub.dartlang.org"
    source: hosted
    version: "2.1.0"
<<<<<<< HEAD
  pub_validations:
    dependency: "direct dev"
    description:
      path: "../pkg/pub_validations"
      relative: true
    source: path
    version: "0.0.0"
  pub_worker:
    dependency: "direct main"
    description:
      path: "../pkg/pub_worker"
      relative: true
    source: path
    version: "0.0.0"
=======
>>>>>>> 12f51ab8
  pubspec_parse:
    dependency: "direct main"
    description:
      name: pubspec_parse
      url: "https://pub.dartlang.org"
    source: hosted
    version: "1.2.0"
  retry:
    dependency: "direct main"
    description:
      name: retry
      url: "https://pub.dartlang.org"
    source: hosted
    version: "3.1.0"
  safe_url_check:
    dependency: transitive
    description:
      name: safe_url_check
      url: "https://pub.dartlang.org"
    source: hosted
    version: "1.1.0"
  sanitize_html:
    dependency: "direct main"
    description:
      name: sanitize_html
      url: "https://pub.dartlang.org"
    source: hosted
    version: "2.0.0"
  shelf:
    dependency: "direct main"
    description:
      name: shelf
      url: "https://pub.dartlang.org"
    source: hosted
    version: "1.2.0"
  shelf_packages_handler:
    dependency: transitive
    description:
      name: shelf_packages_handler
      url: "https://pub.dartlang.org"
    source: hosted
    version: "3.0.0"
  shelf_router:
    dependency: "direct main"
    description:
      name: shelf_router
      url: "https://pub.dartlang.org"
    source: hosted
    version: "1.1.2"
  shelf_router_generator:
    dependency: "direct dev"
    description:
      name: shelf_router_generator
      url: "https://pub.dartlang.org"
    source: hosted
    version: "1.0.2"
  shelf_static:
    dependency: transitive
    description:
      name: shelf_static
      url: "https://pub.dartlang.org"
    source: hosted
    version: "1.1.0"
  shelf_web_socket:
    dependency: transitive
    description:
      name: shelf_web_socket
      url: "https://pub.dartlang.org"
    source: hosted
    version: "1.0.1"
  slugid:
    dependency: transitive
    description:
      name: slugid
      url: "https://pub.dartlang.org"
    source: hosted
    version: "1.1.0"
  source_gen:
    dependency: "direct dev"
    description:
      name: source_gen
      url: "https://pub.dartlang.org"
    source: hosted
    version: "1.2.1"
  source_helper:
    dependency: transitive
    description:
      name: source_helper
      url: "https://pub.dartlang.org"
    source: hosted
    version: "1.3.1"
  source_map_stack_trace:
    dependency: transitive
    description:
      name: source_map_stack_trace
      url: "https://pub.dartlang.org"
    source: hosted
    version: "2.1.0"
  source_maps:
    dependency: transitive
    description:
      name: source_maps
      url: "https://pub.dartlang.org"
    source: hosted
    version: "0.10.10"
  source_span:
    dependency: transitive
    description:
      name: source_span
      url: "https://pub.dartlang.org"
    source: hosted
    version: "1.8.2"
  stack_trace:
    dependency: "direct main"
    description:
      name: stack_trace
      url: "https://pub.dartlang.org"
    source: hosted
    version: "1.10.0"
  stream_channel:
    dependency: transitive
    description:
      name: stream_channel
      url: "https://pub.dartlang.org"
    source: hosted
    version: "2.1.0"
  stream_transform:
    dependency: "direct main"
    description:
      name: stream_transform
      url: "https://pub.dartlang.org"
    source: hosted
    version: "2.0.0"
  string_scanner:
    dependency: transitive
    description:
      name: string_scanner
      url: "https://pub.dartlang.org"
    source: hosted
    version: "1.1.0"
  tar:
    dependency: "direct main"
    description:
      name: tar
      url: "https://pub.dartlang.org"
    source: hosted
    version: "0.5.1"
  term_glyph:
    dependency: transitive
    description:
      name: term_glyph
      url: "https://pub.dartlang.org"
    source: hosted
    version: "1.2.0"
  test:
    dependency: "direct dev"
    description:
      name: test
      url: "https://pub.dartlang.org"
    source: hosted
    version: "1.20.1"
  test_api:
    dependency: transitive
    description:
      name: test_api
      url: "https://pub.dartlang.org"
    source: hosted
    version: "0.4.9"
  test_core:
    dependency: transitive
    description:
      name: test_core
      url: "https://pub.dartlang.org"
    source: hosted
    version: "0.4.11"
  timing:
    dependency: transitive
    description:
      name: timing
      url: "https://pub.dartlang.org"
    source: hosted
    version: "1.0.0"
  typed_data:
    dependency: transitive
    description:
      name: typed_data
      url: "https://pub.dartlang.org"
    source: hosted
    version: "1.3.0"
  ulid:
    dependency: "direct main"
    description:
      name: ulid
      url: "https://pub.dartlang.org"
    source: hosted
    version: "2.0.0"
  uuid:
    dependency: transitive
    description:
      name: uuid
      url: "https://pub.dartlang.org"
    source: hosted
    version: "3.0.5"
  vm_service:
    dependency: transitive
    description:
      name: vm_service
      url: "https://pub.dartlang.org"
    source: hosted
    version: "8.1.0"
  watcher:
    dependency: "direct main"
    description:
      name: watcher
      url: "https://pub.dartlang.org"
    source: hosted
    version: "1.0.1"
  web_socket_channel:
    dependency: transitive
    description:
      name: web_socket_channel
      url: "https://pub.dartlang.org"
    source: hosted
    version: "2.1.0"
  webkit_inspection_protocol:
    dependency: transitive
    description:
      name: webkit_inspection_protocol
      url: "https://pub.dartlang.org"
    source: hosted
    version: "1.0.0"
  xml:
    dependency: "direct dev"
    description:
      name: xml
      url: "https://pub.dartlang.org"
    source: hosted
    version: "5.3.1"
  yaml:
    dependency: "direct main"
    description:
      name: yaml
      url: "https://pub.dartlang.org"
    source: hosted
    version: "3.1.0"
  yaml_edit:
    dependency: transitive
    description:
      name: yaml_edit
      url: "https://pub.dartlang.org"
    source: hosted
    version: "2.0.1"
sdks:
  dart: ">=2.16.0-100.0.dev <3.0.0"<|MERGE_RESOLUTION|>--- conflicted
+++ resolved
@@ -238,8 +238,7 @@
       name: dart_style
       url: "https://pub.dartlang.org"
     source: hosted
-<<<<<<< HEAD
-    version: "2.2.0"
+    version: "2.2.1"
   fake_async:
     dependency: "direct main"
     description:
@@ -247,9 +246,6 @@
       url: "https://pub.dartlang.org"
     source: hosted
     version: "1.2.0"
-=======
-    version: "2.2.1"
->>>>>>> 12f51ab8
   fake_gcloud:
     dependency: "direct main"
     description:
@@ -396,7 +392,7 @@
       name: js
       url: "https://pub.dartlang.org"
     source: hosted
-    version: "0.6.4"
+    version: "0.6.3"
   json_annotation:
     dependency: "direct main"
     description:
@@ -558,14 +554,6 @@
       url: "https://pub.dartlang.org"
     source: hosted
     version: "2.1.0"
-<<<<<<< HEAD
-  pub_validations:
-    dependency: "direct dev"
-    description:
-      path: "../pkg/pub_validations"
-      relative: true
-    source: path
-    version: "0.0.0"
   pub_worker:
     dependency: "direct main"
     description:
@@ -573,8 +561,6 @@
       relative: true
     source: path
     version: "0.0.0"
-=======
->>>>>>> 12f51ab8
   pubspec_parse:
     dependency: "direct main"
     description:
@@ -828,4 +814,4 @@
     source: hosted
     version: "2.0.1"
 sdks:
-  dart: ">=2.16.0-100.0.dev <3.0.0"+  dart: ">=2.14.0 <3.0.0"