// Copyright (c) 2015, the Dart project authors.  Please see the AUTHORS file
// for details. All rights reserved. Use of this source code is governed by a
// BSD-style license that can be found in the LICENSE file.

import 'dart:convert' show json;
import 'dart:io';

import 'package:collection/collection.dart' show UnmodifiableSetView;
import 'package:gcloud/service_scope.dart' as ss;
import 'package:json_annotation/json_annotation.dart';
import 'package:meta/meta.dart';
import 'package:path/path.dart' as path;
import 'package:pub_dev/frontend/static_files.dart';
import 'package:yaml/yaml.dart';

part 'configuration.g.dart';

final _configurationKey = #_active_configuration;

/// Gets the active configuration.
Configuration get activeConfiguration {
  Configuration? config = ss.lookup(_configurationKey) as Configuration?;
  if (config == null) {
    config = Configuration.fromEnv();
    ss.register(_configurationKey, config);
  }
  return config;
}

/// Sets the active configuration.
void registerActiveConfiguration(Configuration configuration) {
  ss.register(_configurationKey, configuration);
}

/// Special value to indicate that the site is running in fake mode, and the
/// client side authentication should use the fake authentication tokens.
const _fakeSiteAudience = 'fake-site-audience';

/// Class describing the configuration of running the pub site.
///
/// The configuration define the location of the Datastore with the
/// package metadata and the Cloud Storage bucket for the actual package
/// tar files.
@sealed
@JsonSerializable(
  anyMap: true,
  explicitToJson: true,
  checked: true,
  disallowUnrecognizedKeys: true,
)
class Configuration {
  /// The name of the Cloud Storage bucket to use for uploaded package content.
  final String? packageBucketName;

  /// The name of the Cloud Storage bucket to use for uploaded images.
  final String? imageBucketName;

  /// The Cloud project Id. This is only required when using Apiary to access
  /// Datastore and/or Cloud Storage
  final String projectId;

  /// The scheme://host:port prefix for the search service.
  final String searchServicePrefix;

  /// The `scheme://host:port baseUrl for the default service with same
  /// AppEngine version as this instance.
  ///
  /// Useful, if you wish to call a default service with same `runtimeVersion`
  /// as this instance. Using this URL from services other than _default_ is not
  /// safe, as services may be deployed independently.
  final String defaultServiceBaseUrl;

  /// The name of the Cloud Storage bucket to use for dartdoc generated output.
  final String? dartdocStorageBucketName;

  /// The name of the Cloud Storage bucket to use for popularity data dumps.
  final String? popularityDumpBucketName;

  /// The name of the Cloud Storage bucket to use for search snapshots.
  final String? searchSnapshotBucketName;

  /// The name of the Cloud Storage bucket to use for task results, such as
  /// generated dartdoc blobs, dartdoc index-files, pana-reports and task logs.
  final String? taskResultBucketName;

  // The scheme://host:port prefix for storage URLs.
  final String? storageBaseUrl;

  /// The OAuth audience (`client_id`) that the `pub` client uses.
  final String? pubClientAudience;

  /// The OAuth audience (`client_id`) that the pub site uses.
  final String? pubSiteAudience;

  /// The OAuth audience (`client_id`) that admin accounts use.
  final String? adminAudience;

  /// Email of the service account which has domain-wide delegation for the
  /// GSuite account used to send emails.
  ///
  /// The [gmailRelayServiceAccount] has the following requirements:
  ///
  ///  1. The _service account_ running the server (typically appengine), must
  ///     have the `roles/iam.serviceAccountTokenCreator` role on the
  ///     [gmailRelayServiceAccount], allowing the server to create tokens
  ///     impersonating [gmailRelayServiceAccount].
  ///  2. The [gmailRelayServiceAccount] must be visible for
  ///     _domain-wide delegation_ in the Google Cloud Console.
  ///  3. The [gmailRelayServiceAccount] must be granted the scope:
  ///     `https://mail.google.com/` on the GSuite used for sending emails.
  ///
  ///  For (2) and (3) see:
  ///  https://developers.google.com/identity/protocols/oauth2/service-account
  ///
  /// **Optional**, if omitted email sending is disabled.
  final String? gmailRelayServiceAccount;

  /// Email of the GSuite user account to impersonate when sending emails
  /// through the gmail SMTP relay.
  ///
  /// This must be the email for an account within the GSuite used for sending
  /// emails. It is important that the gmail SMTP relay is enabled for this
  /// GSuite, for configuration see:
  /// https://support.google.com/a/answer/176600?hl=en
  ///
  /// **Optional**, if omitted email sending is disabled.
  final String? gmailRelayImpersonatedGSuiteUser;

  /// The email of the service account which has access rights to sign upload
  /// requests. The current service must be able to impersonate this account.
  ///
  /// Authorization requires the following IAM permission on the package bucket:
  /// - iam.serviceAccounts.signBlob
  ///
  /// https://cloud.google.com/iam/docs/reference/credentials/rest/v1/projects.serviceAccounts/signBlob
  final String? uploadSignerServiceAccount;

  /// Whether indexing of the content by robots should be blocked.
  final bool blockRobots;

  /// The list of hostnames which are considered production hosts (e.g. which
  /// are not limited in the cache use).
  final List<String>? productionHosts;

  /// The base URI to use for API endpoints.
  /// Also used as PUB_HOSTED_URL in analyzer and dartdoc.
  final Uri? primaryApiUri;

  /// The base URI to use for HTML content.
  final Uri primarySiteUri;

  /// The identifier of admins.
  final List<AdminId>? admins;

  /// Load [Configuration] from YAML file at [path] substituting `{{ENV}}` for
  /// the value of environment variable `ENV`.
  factory Configuration.fromYamlFile(final String path) {
<<<<<<< HEAD
    final file = File(path);
    final content = file.readAsStringSync();
    final map =
        json.decode(json.encode(loadYaml(content))) as Map<String, dynamic>;
    return Configuration.fromJson(map);
  }

  /// Create a configuration for production deployment.
  ///
  /// This will use the Datastore from the cloud project and the Cloud Storage
  /// bucket 'pub-packages'. The credentials for accessing the Cloud
  /// Storage is retrieved from the Datastore.
  @visibleForTesting
  factory Configuration.prod() {
    final projectId = 'dartlang-pub';
    return Configuration(
      projectId: projectId,
      packageBucketName: 'pub-packages',
      imageBucketName: '$projectId--pub-images',
      dartdocStorageBucketName: '$projectId--dartdoc-storage',
      popularityDumpBucketName: '$projectId--popularity',
      searchSnapshotBucketName: '$projectId--search-snapshot',
      taskResultBucketName: '$projectId--task-result',
      searchServicePrefix: 'https://search-dot-$projectId.appspot.com',
      defaultServiceBaseUrl:
          'https://${envConfig.gaeVersion}-dot-$projectId.appspot.com',
      storageBaseUrl: 'https://storage.googleapis.com/',
      pubClientAudience: _pubClientAudience,
      pubSiteAudience:
          '818368855108-e8skaopm5ih5nbb82vhh66k7ft5o7dn3.apps.googleusercontent.com',
      adminAudience: 'https://pub.dev',
      gmailRelayServiceAccount:
          'pub-gsuite-gmail-delegatee@dartlang-pub.iam.gserviceaccount.com',
      gmailRelayImpersonatedGSuiteUser: 'noreply@pub.dev',
      uploadSignerServiceAccount:
          'package-uploader-signer@dartlang-pub.iam.gserviceaccount.com',
      blockRobots: false,
      productionHosts: const ['pub.dartlang.org', 'pub.dev', 'api.pub.dev'],
      primaryApiUri: Uri.parse('https://pub.dartlang.org/'),
      primarySiteUri: Uri.parse('https://pub.dev/'),
      admins: [
        AdminId(
          email: 'assigned-tags-admin@dartlang-pub.iam.gserviceaccount.com',
          oauthUserId: '106306194842560376600',
          permissions: {AdminPermission.manageAssignedTags},
        ),
        AdminId(
          email: 'pub-admin-service@dartlang-pub.iam.gserviceaccount.com',
          oauthUserId: '114536496314409930448',
          permissions: {
            AdminPermission.listUsers,
            AdminPermission.managePackageOwnership,
            AdminPermission.removeUsers,
          },
        ),
        AdminId(
          email: 'pub-moderation-admin@dartlang-pub.iam.gserviceaccount.com',
          oauthUserId: '108693445730271975989',
          permissions: AdminPermission.values,
        )
      ],
    );
  }

  /// Create a configuration for development/staging deployment.
  @visibleForTesting
  factory Configuration.staging() {
    final projectId = 'dartlang-pub-dev';
    return Configuration(
      projectId: projectId,
      packageBucketName: '$projectId--pub-packages',
      imageBucketName: '$projectId--pub-images',
      dartdocStorageBucketName: '$projectId--dartdoc-storage',
      popularityDumpBucketName: '$projectId--popularity',
      searchSnapshotBucketName: '$projectId--search-snapshot',
      taskResultBucketName: '$projectId--task-result',
      // TODO: Support finding search on localhost when envConfig.isRunningLocally
      //       is true, this also requires running search on localhost.
      searchServicePrefix: 'https://search-dot-$projectId.appspot.com',
      defaultServiceBaseUrl: envConfig.isRunningLocally
          ? 'http://localhost:8080'
          : 'https://${envConfig.gaeVersion}-dot-$projectId.appspot.com',
      storageBaseUrl: 'https://storage.googleapis.com/',
      pubClientAudience: _pubClientAudience,
      pubSiteAudience:
          '621485135717-idb8t8nnguphtu2drfn2u4ig7r56rm6n.apps.googleusercontent.com',
      adminAudience: 'https://pub.dev',
      gmailRelayServiceAccount: null, // disable email sending
      gmailRelayImpersonatedGSuiteUser: null, // disable email sending
      uploadSignerServiceAccount:
          'package-uploader-signer@dartlang-pub-dev.iam.gserviceaccount.com',
      blockRobots: true,
      productionHosts: envConfig.isRunningLocally
          ? ['localhost']
          : [
              'dartlang-pub-dev.appspot.com',
              '${envConfig.gaeService}-dot-dartlang-pub-dev.appspot.com',
            ],
      primaryApiUri: Uri.parse('https://dartlang-pub-dev.appspot.com'),
      primarySiteUri: envConfig.isRunningLocally
          ? Uri.parse('http://localhost:8080')
          : Uri.parse(
              'https://${envConfig.gaeVersion}-dot-dartlang-pub-dev.appspot.com',
            ),
      admins: [
        AdminId(
          oauthUserId: '111042304059633250784',
          email: 'istvan.soos@gmail.com',
          permissions: AdminPermission.values,
        ),
        AdminId(
          oauthUserId: '117672289743137340098',
          email: 'assigned-tags-admin@dartlang-pub-dev.iam.gserviceaccount.com',
          permissions: {AdminPermission.manageAssignedTags},
        )
      ],
=======
    final content = File(path)
        .readAsStringSync()
        .replaceAllMapped(RegExp(r'\{\{([A-Z]+[A-Z0-9_]*)\}\}'), (match) {
      final name = match.group(1);
      if (name != null &&
          Platform.environment.containsKey(name) &&
          Platform.environment[name]!.isNotEmpty) {
        return Platform.environment[name]!;
      }
      return match.group(0)!;
    });
    return Configuration.fromJson(
      json.decode(json.encode(loadYaml(content))) as Map<String, dynamic>,
>>>>>>> 09d8a25e
    );
  }

  Configuration({
    required this.projectId,
    required this.packageBucketName,
    required this.imageBucketName,
    required this.dartdocStorageBucketName,
    required this.popularityDumpBucketName,
    required this.searchSnapshotBucketName,
    required this.taskResultBucketName,
    required this.searchServicePrefix,
    required this.storageBaseUrl,
    required this.pubClientAudience,
    required this.pubSiteAudience,
    required this.adminAudience,
    required this.gmailRelayServiceAccount,
    required this.gmailRelayImpersonatedGSuiteUser,
    required this.uploadSignerServiceAccount,
    required this.blockRobots,
    required this.productionHosts,
    required this.primaryApiUri,
    required this.primarySiteUri,
    required this.admins,
    required this.defaultServiceBaseUrl,
  });

  /// Load configuration from `app/config/<projectId>.yaml` where `projectId`
  /// is the GCP Project ID (specified using `GOOGLE_CLOUD_PROJECT`).
  factory Configuration.fromEnv() {
    // The GOOGLE_CLOUD_PROJECT is the canonical manner to specify project ID.
    // This is undocumented for appengine custom runtime, but documented for the
    // other runtimes:
    // https://cloud.google.com/appengine/docs/standard/nodejs/runtime
    final projectId = Platform.environment['GOOGLE_CLOUD_PROJECT'];
    if (projectId == null || projectId.isEmpty) {
      throw StateError(
        'Environment variable \$GOOGLE_CLOUD_PROJECT must be specified!',
      );
    }

    final configFile = path.join(resolveAppDir(), projectId + '.yaml');
    if (!File(configFile).existsSync()) {
      throw StateError('Could not find configuration file: "$configFile"');
    }
    return Configuration.fromYamlFile(configFile);
  }

  /// Configuration for pkg/fake_pub_server.
  factory Configuration.fakePubServer({
    required int frontendPort,
    required int searchPort,
    required String storageBaseUrl,
  }) {
    return Configuration(
      projectId: 'dartlang-pub-fake',
      packageBucketName: 'fake-bucket-pub',
      imageBucketName: 'fake-bucket-image',
      dartdocStorageBucketName: 'fake-bucket-dartdoc',
      popularityDumpBucketName: 'fake-bucket-popularity',
      searchSnapshotBucketName: 'fake-bucket-search',
      taskResultBucketName: 'fake-bucket-task-result',
      searchServicePrefix: 'http://localhost:$searchPort',
      storageBaseUrl: storageBaseUrl,
      pubClientAudience: null,
      pubSiteAudience: _fakeSiteAudience,
      adminAudience: null,
      defaultServiceBaseUrl: 'http://localhost:$frontendPort/',
      gmailRelayServiceAccount: null, // disable email sending
      gmailRelayImpersonatedGSuiteUser: null, // disable email sending
      uploadSignerServiceAccount: null,
      blockRobots: false,
      productionHosts: ['localhost'],
      primaryApiUri: Uri.parse('http://localhost:$frontendPort/'),
      primarySiteUri: Uri.parse('http://localhost:$frontendPort/'),
      admins: [
        AdminId(
          oauthUserId: 'admin-pub-dev',
          email: 'admin@pub.dev',
          permissions: AdminPermission.values,
        ),
      ],
    );
  }

  /// Configuration for tests.
  factory Configuration.test({String? storageBaseUrl}) {
    return Configuration(
      projectId: 'dartlang-pub-test',
      packageBucketName: 'fake-bucket-pub',
      imageBucketName: 'fake-bucket-image',
      dartdocStorageBucketName: 'fake-bucket-dartdoc',
      popularityDumpBucketName: 'fake-bucket-popularity',
      searchSnapshotBucketName: 'fake-bucket-search',
      taskResultBucketName: 'fake-bucket-task-result',
      searchServicePrefix: 'http://localhost:0',
      storageBaseUrl: storageBaseUrl ?? 'http://localhost:0',
      pubClientAudience: null,
      pubSiteAudience: null,
      adminAudience: null,
      defaultServiceBaseUrl: 'http://localhost:0/',
      gmailRelayServiceAccount: null, // disable email sending
      gmailRelayImpersonatedGSuiteUser: null, // disable email sending
      uploadSignerServiceAccount: null,
      blockRobots: true,
      productionHosts: ['localhost'],
      primaryApiUri: Uri.parse('https://pub.dartlang.org/'),
      primarySiteUri: Uri.parse('https://pub.dev/'),
      admins: [
        AdminId(
          oauthUserId: 'admin-pub-dev',
          email: 'admin@pub.dev',
          permissions: AdminPermission.values,
        ),
      ],
    );
  }

  factory Configuration.fromJson(Map<String, dynamic> json) =>
      _$ConfigurationFromJson(json);
  Map<String, dynamic> toJson() => _$ConfigurationToJson(this);
}

/// Data structure to describe an admin user.
@JsonSerializable(
  anyMap: true,
  explicitToJson: true,
  checked: true,
  disallowUnrecognizedKeys: true,
)
class AdminId {
  final String? oauthUserId;
  final String? email;

  /// A set of strings that determine what operations the administrator is
  /// permitted to perform.
  final Set<AdminPermission> permissions;

  AdminId({
    required this.oauthUserId,
    required this.email,
    required Iterable<AdminPermission?> permissions,
  }) : permissions = UnmodifiableSetView(Set.from(permissions));

  factory AdminId.fromJson(Map<String, dynamic> json) =>
      _$AdminIdFromJson(json);
  Map<String, dynamic> toJson() => _$AdminIdToJson(this);
}

/// Permission that can be granted to administrators.
enum AdminPermission {
  /// Permission to execute a tool.
  executeTool,

  /// Permission to list all users.
  listUsers,

  /// Permission to get/set assigned-tags through admin API.
  manageAssignedTags,

  /// Permission to get/set the uploaders of a package.
  managePackageOwnership,

  /// Permission to manage retracted status of a package version.
  manageRetraction,

  /// Permission to remove a package.
  removePackage,

  /// Permission to remove a user account (granted to wipeout).
  removeUsers,
}<|MERGE_RESOLUTION|>--- conflicted
+++ resolved
@@ -155,124 +155,6 @@
   /// Load [Configuration] from YAML file at [path] substituting `{{ENV}}` for
   /// the value of environment variable `ENV`.
   factory Configuration.fromYamlFile(final String path) {
-<<<<<<< HEAD
-    final file = File(path);
-    final content = file.readAsStringSync();
-    final map =
-        json.decode(json.encode(loadYaml(content))) as Map<String, dynamic>;
-    return Configuration.fromJson(map);
-  }
-
-  /// Create a configuration for production deployment.
-  ///
-  /// This will use the Datastore from the cloud project and the Cloud Storage
-  /// bucket 'pub-packages'. The credentials for accessing the Cloud
-  /// Storage is retrieved from the Datastore.
-  @visibleForTesting
-  factory Configuration.prod() {
-    final projectId = 'dartlang-pub';
-    return Configuration(
-      projectId: projectId,
-      packageBucketName: 'pub-packages',
-      imageBucketName: '$projectId--pub-images',
-      dartdocStorageBucketName: '$projectId--dartdoc-storage',
-      popularityDumpBucketName: '$projectId--popularity',
-      searchSnapshotBucketName: '$projectId--search-snapshot',
-      taskResultBucketName: '$projectId--task-result',
-      searchServicePrefix: 'https://search-dot-$projectId.appspot.com',
-      defaultServiceBaseUrl:
-          'https://${envConfig.gaeVersion}-dot-$projectId.appspot.com',
-      storageBaseUrl: 'https://storage.googleapis.com/',
-      pubClientAudience: _pubClientAudience,
-      pubSiteAudience:
-          '818368855108-e8skaopm5ih5nbb82vhh66k7ft5o7dn3.apps.googleusercontent.com',
-      adminAudience: 'https://pub.dev',
-      gmailRelayServiceAccount:
-          'pub-gsuite-gmail-delegatee@dartlang-pub.iam.gserviceaccount.com',
-      gmailRelayImpersonatedGSuiteUser: 'noreply@pub.dev',
-      uploadSignerServiceAccount:
-          'package-uploader-signer@dartlang-pub.iam.gserviceaccount.com',
-      blockRobots: false,
-      productionHosts: const ['pub.dartlang.org', 'pub.dev', 'api.pub.dev'],
-      primaryApiUri: Uri.parse('https://pub.dartlang.org/'),
-      primarySiteUri: Uri.parse('https://pub.dev/'),
-      admins: [
-        AdminId(
-          email: 'assigned-tags-admin@dartlang-pub.iam.gserviceaccount.com',
-          oauthUserId: '106306194842560376600',
-          permissions: {AdminPermission.manageAssignedTags},
-        ),
-        AdminId(
-          email: 'pub-admin-service@dartlang-pub.iam.gserviceaccount.com',
-          oauthUserId: '114536496314409930448',
-          permissions: {
-            AdminPermission.listUsers,
-            AdminPermission.managePackageOwnership,
-            AdminPermission.removeUsers,
-          },
-        ),
-        AdminId(
-          email: 'pub-moderation-admin@dartlang-pub.iam.gserviceaccount.com',
-          oauthUserId: '108693445730271975989',
-          permissions: AdminPermission.values,
-        )
-      ],
-    );
-  }
-
-  /// Create a configuration for development/staging deployment.
-  @visibleForTesting
-  factory Configuration.staging() {
-    final projectId = 'dartlang-pub-dev';
-    return Configuration(
-      projectId: projectId,
-      packageBucketName: '$projectId--pub-packages',
-      imageBucketName: '$projectId--pub-images',
-      dartdocStorageBucketName: '$projectId--dartdoc-storage',
-      popularityDumpBucketName: '$projectId--popularity',
-      searchSnapshotBucketName: '$projectId--search-snapshot',
-      taskResultBucketName: '$projectId--task-result',
-      // TODO: Support finding search on localhost when envConfig.isRunningLocally
-      //       is true, this also requires running search on localhost.
-      searchServicePrefix: 'https://search-dot-$projectId.appspot.com',
-      defaultServiceBaseUrl: envConfig.isRunningLocally
-          ? 'http://localhost:8080'
-          : 'https://${envConfig.gaeVersion}-dot-$projectId.appspot.com',
-      storageBaseUrl: 'https://storage.googleapis.com/',
-      pubClientAudience: _pubClientAudience,
-      pubSiteAudience:
-          '621485135717-idb8t8nnguphtu2drfn2u4ig7r56rm6n.apps.googleusercontent.com',
-      adminAudience: 'https://pub.dev',
-      gmailRelayServiceAccount: null, // disable email sending
-      gmailRelayImpersonatedGSuiteUser: null, // disable email sending
-      uploadSignerServiceAccount:
-          'package-uploader-signer@dartlang-pub-dev.iam.gserviceaccount.com',
-      blockRobots: true,
-      productionHosts: envConfig.isRunningLocally
-          ? ['localhost']
-          : [
-              'dartlang-pub-dev.appspot.com',
-              '${envConfig.gaeService}-dot-dartlang-pub-dev.appspot.com',
-            ],
-      primaryApiUri: Uri.parse('https://dartlang-pub-dev.appspot.com'),
-      primarySiteUri: envConfig.isRunningLocally
-          ? Uri.parse('http://localhost:8080')
-          : Uri.parse(
-              'https://${envConfig.gaeVersion}-dot-dartlang-pub-dev.appspot.com',
-            ),
-      admins: [
-        AdminId(
-          oauthUserId: '111042304059633250784',
-          email: 'istvan.soos@gmail.com',
-          permissions: AdminPermission.values,
-        ),
-        AdminId(
-          oauthUserId: '117672289743137340098',
-          email: 'assigned-tags-admin@dartlang-pub-dev.iam.gserviceaccount.com',
-          permissions: {AdminPermission.manageAssignedTags},
-        )
-      ],
-=======
     final content = File(path)
         .readAsStringSync()
         .replaceAllMapped(RegExp(r'\{\{([A-Z]+[A-Z0-9_]*)\}\}'), (match) {
@@ -286,7 +168,6 @@
     });
     return Configuration.fromJson(
       json.decode(json.encode(loadYaml(content))) as Map<String, dynamic>,
->>>>>>> 09d8a25e
     );
   }
 
