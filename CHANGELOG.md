--- conflicted
+++ resolved
@@ -2,16 +2,13 @@
 AppEngine version, listed here to ease deployment and troubleshooting.
 
 ## Next Release (replace with git tag when deployed)
+ * Upgraded runtime Dart SDK to `3.5.0-196.0.dev`.
 
 ## `20240529t113700-all`
  * Bumped runtimeVersion to `2024.05.28`.
  * Upgraded stable Dart analysis SDK to `3.4.1`
  * Upgraded stable Flutter analysis SDK to `3.22.1`.
-<<<<<<< HEAD
- * Upgraded runtime Dart SDK to `3.5.0-196.0.dev`.
-=======
  * Note: backfilling new GitHub publishing fields.
->>>>>>> 50579e2e
 
 ## `20240523t085100-all`
  * Bumped runtimeVersion to `2024.05.22`.
