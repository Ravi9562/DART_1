// Copyright (c) 2017, the Dart project authors.  Please see the AUTHORS file
// for details. All rights reserved. Use of this source code is governed by a
// BSD-style license that can be found in the LICENSE file.

import 'package:gcloud/service_scope.dart' as ss;
import 'package:meta/meta.dart';
import 'package:pana/pana.dart' as pana;
import 'package:pub_semver/pub_semver.dart';

/// The pattern of [runtimeVersion], should be updated to reflect the current
/// date the change happened, e.g. `2020.02.18`
///
/// While the format follows the semantic version pattern, we do not support
/// extra values (e.g. build numbers or pre-release versions).
///
/// If there is ever a need to have multiple runtimeVersions on the same date, it is suggested that
/// a future dates are used.
final RegExp runtimeVersionPattern = RegExp(r'^\d{4}\.\d{2}\.\d{2}$');

/// The list (and priority order) of runtimeVersions where version-specific data
/// is accepted from.
///
/// Make sure that at least two versions are kept here as the next candidates
/// when the version switch happens.
const _acceptedRuntimeVersions = <String>[
  // The current [runtimeVersion].
  '2024.05.28',
  // Fallback runtime versions.
  '2024.05.22',
  '2024.05.14',
];

/// Sets the current runtime versions.
@visibleForTesting
void registerAcceptedRuntimeVersions(List<String> versions) =>
    ss.register(#_accepted_runtime_versions, versions);

/// The active runtime versions.
List<String> get acceptedRuntimeVersions =>
    ss.lookup(#_accepted_runtime_versions) as List<String>? ??
    _acceptedRuntimeVersions;

/// Represents a combined version of the overall toolchain and processing,
/// allowing easy check for data compatibility, age comparison and also reflects
/// whether an analysis needs to be re-done.
///
/// Increment the version when a change is significant enough to trigger
/// reprocessing, including: risk of data corruption in analysis, version change
/// in pana, dartdoc, or the SDKs, or when an feature or bugfix should be picked
/// up by the analysis ASAP.
String get runtimeVersion => acceptedRuntimeVersions.first;

/// The version which marks the earliest version of the data which we'd like to
/// keep during various GC processes. Data prior to this version is subject to
/// delete (unless there is another rule in place to keep it).
String get gcBeforeRuntimeVersion => acceptedRuntimeVersions.last;

/// Returns true if the given version should be considered as obsolete and can
/// be deleted.
bool shouldGCVersion(String version) =>
    version.compareTo(gcBeforeRuntimeVersion) < 0;

// keep in-sync with SDK version in .mono_repo.yml and Dockerfile
<<<<<<< HEAD
final String runtimeSdkVersion = 'dart:3.5.0-164.0.dev';
final String toolStableDartSdkVersion = '3.4.0';
final String toolStableFlutterSdkVersion = '3.22.0';
=======
final String runtimeSdkVersion = '3.4.0';
final String toolStableDartSdkVersion = '3.4.1';
final String toolStableFlutterSdkVersion = '3.22.1';
>>>>>>> 611882f1

final semanticToolStableDartSdkVersion =
    Version.parse(toolStableDartSdkVersion);
final semanticToolStableFlutterSdkVersion =
    Version.parse(toolStableFlutterSdkVersion);

// Value comes from package:pana.
final String panaVersion = pana.packageVersion;

// keep in-sync with pkg/pub-worker/lib/src/bin/pana_wrapper.dart
final String dartdocVersion = '8.0.9';<|MERGE_RESOLUTION|>--- conflicted
+++ resolved
@@ -61,15 +61,9 @@
     version.compareTo(gcBeforeRuntimeVersion) < 0;
 
 // keep in-sync with SDK version in .mono_repo.yml and Dockerfile
-<<<<<<< HEAD
 final String runtimeSdkVersion = 'dart:3.5.0-164.0.dev';
-final String toolStableDartSdkVersion = '3.4.0';
-final String toolStableFlutterSdkVersion = '3.22.0';
-=======
-final String runtimeSdkVersion = '3.4.0';
 final String toolStableDartSdkVersion = '3.4.1';
 final String toolStableFlutterSdkVersion = '3.22.1';
->>>>>>> 611882f1
 
 final semanticToolStableDartSdkVersion =
     Version.parse(toolStableDartSdkVersion);
