--- conflicted
+++ resolved
@@ -195,11 +195,8 @@
     required this.primaryApiUri,
     required this.primarySiteUri,
     required this.admins,
-<<<<<<< HEAD
     required this.defaultServiceBaseUrl,
-=======
     required this.tools,
->>>>>>> 2fb10804
   });
 
   /// Load configuration from `app/config/<projectId>.yaml` where `projectId`
