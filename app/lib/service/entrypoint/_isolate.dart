--- conflicted
+++ resolved
@@ -214,11 +214,6 @@
   required Logger logger,
   Future<void> Function(EntryMessage message)? frontendEntryPoint,
   Future<void> Function(EntryMessage message)? workerEntryPoint,
-<<<<<<< HEAD
-  Duration? deadWorkerTimeout,
-=======
-  Future<void> Function(EntryMessage message)? jobEntryPoint,
->>>>>>> 0eb31d00
   required int frontendCount,
   ServicesWrapperFn? servicesWrapperFn,
 }) async {
@@ -243,16 +238,6 @@
           count: 1,
         );
       }
-<<<<<<< HEAD
-=======
-      if (jobEntryPoint != null) {
-        await runner.startGroup(
-          kind: 'job',
-          entryPoint: jobEntryPoint,
-          count: 1,
-        );
-      }
->>>>>>> 0eb31d00
 
       await waitForProcessSignalTermination();
 
