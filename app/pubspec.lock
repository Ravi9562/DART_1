--- conflicted
+++ resolved
@@ -406,11 +406,7 @@
       name: json_serializable
       url: "https://pub.dartlang.org"
     source: hosted
-<<<<<<< HEAD
-    version: "6.0.1"
-=======
     version: "6.1.1"
->>>>>>> aad459cf
   jsontool:
     dependency: transitive
     description:
@@ -732,33 +728,21 @@
       name: test
       url: "https://pub.dartlang.org"
     source: hosted
-<<<<<<< HEAD
-    version: "1.19.3"
-=======
     version: "1.19.5"
->>>>>>> aad459cf
   test_api:
     dependency: transitive
     description:
       name: test_api
       url: "https://pub.dartlang.org"
     source: hosted
-<<<<<<< HEAD
-    version: "0.4.7"
-=======
     version: "0.4.8"
->>>>>>> aad459cf
   test_core:
     dependency: transitive
     description:
       name: test_core
       url: "https://pub.dartlang.org"
     source: hosted
-<<<<<<< HEAD
-    version: "0.4.8"
-=======
     version: "0.4.9"
->>>>>>> aad459cf
   timing:
     dependency: transitive
     description:
