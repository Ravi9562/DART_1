--- conflicted
+++ resolved
@@ -22,11 +22,7 @@
 /// when the version switch happens.
 const acceptedRuntimeVersions = <String>[
   // The current [runtimeVersion].
-<<<<<<< HEAD
-  '2022.06.11',
-=======
   '2022.08.17',
->>>>>>> b9a4d45d
   // Fallback runtime versions.
   '2022.08.02',
   '2022.07.05',
