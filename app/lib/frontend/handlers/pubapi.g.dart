// GENERATED CODE - DO NOT MODIFY BY HAND

part of 'pubapi.dart';

// **************************************************************************
// ApiRouterGenerator
// **************************************************************************

Router _$PubApiRouter(PubApi service) {
  final router = Router();
  router.add('GET', r'/api/packages/<package>',
      (Request request, String package) async {
    try {
      final _$result = await service.listPackageVersions(request, package);
      return _$result;
    } on ApiResponseException catch (e) {
      return e.asApiResponse();
    } catch (e, st) {
      return $utilities.unhandledError(e, st);
    }
  });
  router.add('GET', r'/api/packages/<package>/versions/<version>',
      (Request request, String package, String version) async {
    try {
      final _$result =
          await service.packageVersionInfo(request, package, version);
      return _$result;
    } on ApiResponseException catch (e) {
      return e.asApiResponse();
    } catch (e, st) {
      return $utilities.unhandledError(e, st);
    }
  });
  router.add('GET', r'/api/packages/<package>/versions/<version>.tar.gz',
      (Request request, String package, String version) async {
    try {
      final _$result = await service.fetchPackage(request, package, version);
      return _$result;
    } on ApiResponseException catch (e) {
      return e.asApiResponse();
    } catch (e, st) {
      return $utilities.unhandledError(e, st);
    }
  });
  router.add('GET', r'/packages/<package>/versions/<version>.tar.gz',
      (Request request, String package, String version) async {
    try {
      final _$result = await service.fetchPackage(request, package, version);
      return _$result;
    } on ApiResponseException catch (e) {
      return e.asApiResponse();
    } catch (e, st) {
      return $utilities.unhandledError(e, st);
    }
  });
  router.add('GET', r'/api/packages/versions/new', (Request request) async {
    try {
      final _$result = await service.getPackageUploadUrl(request);
      return _$result;
    } on ApiResponseException catch (e) {
      return e.asApiResponse();
    } catch (e, st) {
      return $utilities.unhandledError(e, st);
    }
  });
  router.add('GET', r'/api/packages/versions/newUploadFinish',
      (Request request) async {
    try {
      final _$result = await service.packageUploadCallback(request);
      return _$result;
    } on ApiResponseException catch (e) {
      return e.asApiResponse();
    } catch (e, st) {
      return $utilities.unhandledError(e, st);
    }
  });
  router.add('POST', r'/api/packages/<package>/uploaders',
      (Request request, String package) async {
    try {
      final _$result = await service.addUploader(request, package);
      return _$result;
    } on ApiResponseException catch (e) {
      return e.asApiResponse();
    } catch (e, st) {
      return $utilities.unhandledError(e, st);
    }
  });
  router.add('DELETE', r'/api/packages/<package>/uploaders/<email>',
      (Request request, String package, String email) async {
    try {
      final _$result = await service.removeUploader(request, package, email);
      return _$result;
    } on ApiResponseException catch (e) {
      return e.asApiResponse();
    } catch (e, st) {
      return $utilities.unhandledError(e, st);
    }
  });
  router.add('POST', r'/api/publisher/<publisherId>',
      (Request request, String publisherId) async {
    try {
      final _$result = await service.createPublisher(request, publisherId);
      return _$result;
    } on ApiResponseException catch (e) {
      return e.asApiResponse();
    } catch (e, st) {
      return $utilities.unhandledError(e, st);
    }
  });
  router.add('GET', r'/api/publisher/<publisherId>',
      (Request request, String publisherId) async {
    try {
      final _$result = await service.publisherInfo(request, publisherId);
      return _$result;
    } on ApiResponseException catch (e) {
      return e.asApiResponse();
    } catch (e, st) {
      return $utilities.unhandledError(e, st);
    }
  });
  router.add('PUT', r'/api/publisher/<publisherId>',
      (Request request, String publisherId) async {
    try {
<<<<<<< HEAD
      final _$result = await service.updatePublisher(request, publisherId);
      return _$result;
    } on ApiResponseException catch (e) {
      return e.asApiResponse();
    } catch (e, st) {
      return $utilities.unhandledError(e, st);
=======
      final _$result = await service.updatePublisher(
          request,
          publisherId,
          await $utilities.decodeJson<UpdatePublisherRequest>(request, (o) {
            return UpdatePublisherRequest.fromJson(o);
          }));
      return $utilities.jsonResponse(_$result.toJson());
    } on ResponseException catch (e) {
      return e.asResponse();
>>>>>>> e4ded766
    }
  });
  router.add('POST', r'/api/publisher/<publisherId>/invite-member',
      (Request request, String publisherId) async {
    try {
      final _$result =
          await service.invitePublisherMember(request, publisherId);
      return _$result;
    } on ApiResponseException catch (e) {
      return e.asApiResponse();
    } catch (e, st) {
      return $utilities.unhandledError(e, st);
    }
  });
  router.add('GET', r'/api/publisher/<publisherId>/members',
      (Request request, String publisherId) async {
    try {
      final _$result = await service.listPublisherMembers(request, publisherId);
      return _$result;
    } on ApiResponseException catch (e) {
      return e.asApiResponse();
    } catch (e, st) {
      return $utilities.unhandledError(e, st);
    }
  });
  router.add('GET', r'/api/publisher/<publisherId>/members/<userId>',
      (Request request, String publisherId, String userId) async {
    try {
      final _$result =
          await service.publisherMemberInfo(request, publisherId, userId);
      return _$result;
    } on ApiResponseException catch (e) {
      return e.asApiResponse();
    } catch (e, st) {
      return $utilities.unhandledError(e, st);
    }
  });
  router.add('PUT', r'/api/publisher/<publisherId>/members/<userId>',
      (Request request, String publisherId, String userId) async {
    try {
      final _$result =
          await service.updatePublisherMember(request, publisherId, userId);
      return _$result;
    } on ApiResponseException catch (e) {
      return e.asApiResponse();
    } catch (e, st) {
      return $utilities.unhandledError(e, st);
    }
  });
  router.add('DELETE', r'/api/publisher/<publisherId>/members/<userId>',
      (Request request, String publisherId, String userId) async {
    try {
      final _$result =
          await service.removePublisherMember(request, publisherId, userId);
      return _$result;
    } on ApiResponseException catch (e) {
      return e.asApiResponse();
    } catch (e, st) {
      return $utilities.unhandledError(e, st);
    }
  });
  router.add('GET', r'/api/account/consent/<consentId>',
      (Request request, String consentId) async {
    try {
      final _$result = await service.consentInfo(request, consentId);
      return _$result;
    } on ApiResponseException catch (e) {
      return e.asApiResponse();
    } catch (e, st) {
      return $utilities.unhandledError(e, st);
    }
  });
  router.add('PUT', r'/api/account/consent/<consentId>',
      (Request request, String consentId) async {
    try {
      final _$result = await service.resolveConsent(request, consentId);
      return _$result;
    } on ApiResponseException catch (e) {
      return e.asApiResponse();
    } catch (e, st) {
      return $utilities.unhandledError(e, st);
    }
  });
  router.add('GET', r'/api/account/options/packages/<package>',
      (Request request, String package) async {
    try {
      final _$result = await service.accountPackageOptions(request, package);
      return _$result;
    } on ApiResponseException catch (e) {
      return e.asApiResponse();
    } catch (e, st) {
      return $utilities.unhandledError(e, st);
    }
  });
  router.add('GET', r'/api/documentation/<package>',
      (Request request, String package) async {
    try {
      final _$result = await service.documentation(request, package);
      return _$result;
    } on ApiResponseException catch (e) {
      return e.asApiResponse();
    } catch (e, st) {
      return $utilities.unhandledError(e, st);
    }
  });
  router.add('GET', r'/api/history', (Request request) async {
    try {
      final _$result = await service.history(request);
      return _$result;
    } on ApiResponseException catch (e) {
      return e.asApiResponse();
    } catch (e, st) {
      return $utilities.unhandledError(e, st);
    }
  });
  router.add('GET', r'/api/packages', (Request request) async {
    try {
      final _$result = await service.listPackages(request);
      return _$result;
    } on ApiResponseException catch (e) {
      return e.asApiResponse();
    } catch (e, st) {
      return $utilities.unhandledError(e, st);
    }
  });
  router.add('GET', r'/api/packages/<package>/metrics',
      (Request request, String package) async {
    try {
      final _$result = await service.packageMetrics(request, package);
      return _$result;
    } on ApiResponseException catch (e) {
      return e.asApiResponse();
    } catch (e, st) {
      return $utilities.unhandledError(e, st);
    }
  });
  router.add('GET', r'/api/packages/<package>/options',
      (Request request, String package) async {
    try {
      final _$result = await service.packageOptions(request, package);
      return _$result;
    } on ApiResponseException catch (e) {
      return e.asApiResponse();
    } catch (e, st) {
      return $utilities.unhandledError(e, st);
    }
  });
  router.add('PUT', r'/api/packages/<package>/options',
      (Request request, String package) async {
    try {
      final _$result = await service.setPackageOptions(request, package);
      return _$result;
    } on ApiResponseException catch (e) {
      return e.asApiResponse();
    } catch (e, st) {
      return $utilities.unhandledError(e, st);
    }
  });
  router.add('GET', r'/api/search', (Request request) async {
    try {
      final _$result = await service.search(request);
      return _$result;
    } on ApiResponseException catch (e) {
      return e.asApiResponse();
    } catch (e, st) {
      return $utilities.unhandledError(e, st);
    }
  });
  router.add('GET', r'/debug', (Request request) async {
    try {
      final _$result = await service.debug(request);
      return _$result;
    } on ApiResponseException catch (e) {
      return e.asApiResponse();
    } catch (e, st) {
      return $utilities.unhandledError(e, st);
    }
  });
  router.add('GET', r'/packages.json', (Request request) async {
    try {
      final _$result = await service.packages(request);
      return _$result;
    } on ApiResponseException catch (e) {
      return e.asApiResponse();
    } catch (e, st) {
      return $utilities.unhandledError(e, st);
    }
  });
  router.add('GET', r'/packages/<package>.json',
      (Request request, String package) async {
    try {
      final _$result = await service.packageJson(request, package);
      return _$result;
    } on ApiResponseException catch (e) {
      return e.asApiResponse();
    } catch (e, st) {
      return $utilities.unhandledError(e, st);
    }
  });
  return router;
}<|MERGE_RESOLUTION|>--- conflicted
+++ resolved
@@ -121,14 +121,6 @@
   router.add('PUT', r'/api/publisher/<publisherId>',
       (Request request, String publisherId) async {
     try {
-<<<<<<< HEAD
-      final _$result = await service.updatePublisher(request, publisherId);
-      return _$result;
-    } on ApiResponseException catch (e) {
-      return e.asApiResponse();
-    } catch (e, st) {
-      return $utilities.unhandledError(e, st);
-=======
       final _$result = await service.updatePublisher(
           request,
           publisherId,
@@ -136,9 +128,10 @@
             return UpdatePublisherRequest.fromJson(o);
           }));
       return $utilities.jsonResponse(_$result.toJson());
-    } on ResponseException catch (e) {
-      return e.asResponse();
->>>>>>> e4ded766
+    } on ApiResponseException catch (e) {
+      return e.asApiResponse();
+    } catch (e, st) {
+      return $utilities.unhandledError(e, st);
     }
   });
   router.add('POST', r'/api/publisher/<publisherId>/invite-member',
