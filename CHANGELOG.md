Important changes to data models, configuration, and migrations between each
AppEngine version, listed here to ease deployment and troubleshooting.

## Next Release (replace with git tag when deployed)
<<<<<<< HEAD
 * Switch to use task backend for output.
=======
 * Bumped runtimeVersion to `2023.05.30`.
 * Upgraded stable Dart analysis SDK to `3.0.2`.
 * Upgraded stable Flutter analysis SDK to `3.10.2`.
 * Upgraded preview Flutter analysis SDK to `3.11.0-0.1.pre`.
>>>>>>> 2d95628b

## `20230530t100200-all`

## `20230526t075200-all`
 * Reduced `search` isolate count to 1.
 * Reduced `search` instance count to 6-12.
 * Added a periodic 250ms `Timer` in every isolate to prevent compaction GC.

## `20230524t141500-all`

## `20230523t155100-all`
 * Note: removed unused-looking code in publisher creation, we need to check if it is still working after deployment.

## `20230523t102500-all`
 * Upgraded dependencies (incl. `mailer`, `tar`, `googleapis`).
 * Increased instance count of `search` instances.

## `20230522t134000-all`
 * Note: Started to rate limit package uploads using (locally cached) AuditLogRecords.
 * Note: Decreased periodic index update to 5 days.

## `20230516t150900-all`
 * Bumped runtimeVersion to `2023.05.16`.
 * Upgraded runtime Dart SDK to `3.0.0`.
 * Upgraded `package:markdown` to `7.1.0`.

## `20230511t105900-all`
 * Bumped runtimeVersion to `2023.05.10`.
 * Upgraded preview Dart analysis SDK to `3.1.0-63.1.beta`.
 * Upgraded stable Flutter analysis SDK to `3.10.0`.
 * Upgraded preview Flutter analysis SDK to `3.11.0-0.0.pre`.

## `20230509t112300-all`
 * Bumped runtimeVersion to `2023.05.09`.
 * Upgraded pana to `0.21.32`.

## `20230508t122100-all`

## `20230504t133400-all`
 * Bumped runtimeVersion to `2023.05.04`.
 * Upgraded stable Dart analysis SDK to `3.0.0`.
 * Upgraded preview Dart analysis SDK to `3.0.0`.
 * Upgraded stable Flutter analysis SDK to `3.10.0-1.5.pre`.
 * Upgraded preview Flutter analysis SDK to `3.10.0-1.5.pre`.
 * Upgraded pana to `0.21.31`.
 * Upgraded dartdoc to `6.2.2`.

## `20230427t134200-all`
 * Bumped runtimeVersion to `2023.04.27`.
 * Upgraded preview Dart analysis SDK to `3.0.0-417.3.beta`.
 * Upgraded preview Flutter analysis SDK to `3.10.0-1.4.pre`.
 * Note: Dart 3 compatibility for Flutter packages is based on preview Flutter SDK.

## `20230421t140900-all`
 * Bumped runtimeVersion to `2023.04.21`.
 * Upgraded stable Flutter analysis SDK to `3.7.12`.
 * Upgraded preview Dart analysis SDK to `3.0.0-417.2.beta`.
 * Upgraded preview Flutter analysis SDK to `3.10.0-1.3.pre`.
 * Upgraded pana to `0.21.30`.

## `20230419t110400-all`
 * Bumped runtimeVersion to `2023.04.19`.
 * Downgraded `package:markdown` to `6.0.1`.

## `20230414t135200-all`
 * Bumped runtimeVersion to `2023.04.14`.
 * Upgraded runtime Dart SDK to `2.19.6`.
 * Upgraded dependencies.

## `20230412t125600-all`
 * Bumped runtimeVersion to `2023.04.12`.
 * Upgraded stable Dart analysis SDK to `2.19.6`.
 * Upgraded stable Flutter analysis SDK to `3.7.10`.
 * Upgraded preview Dart analysis SDK to `3.0.0-400.0.dev`.
 * Upgraded preview Flutter analysis SDK to `3.9.0-0.2.pre`.
 * Upgraded pana to `0.21.28`.
 * Upgraded dartdoc to `6.2.1`.
 * Upgraded `package:markdown` to `7.0.2`
 * Upgraded material web components to `14.0.0`.

## `20230328t111100-all`
 * Turning off old sign-in flow.

## `20230323t135600-all`
 * Fixing session-related rendering in new sign-in flow.

## `20230322t165800-all`
 * Enabled new sign-in flow.

## `20230316t130000-all`
 * Bumped runtimeVersion to `2023.03.13`.
 * Upgraded stable Dart analysis SDK to `2.19.4`.
 * Upgraded stable Flutter analysis SDK to `3.7.7`.
 * Upgraded preview Dart analysis SDK to `3.0.0-305.0.dev`.
 * NOTE: renamed `is:dart3-ready` to `is:dart3-compatible`.
 * Note: started to delete leftover objects in the public bucket.

## `20230307t120800-all`
 * Bumped runtimeVersion to `2023.03.07`.
 * Upgraded preview Dart analysis SDK to `3.0.0-290.0.dev`.

## `20230307t110000-all`
 * Bumped runtimeVersion to `2023.03.03`.
 * Upgraded stable Dart analysis SDK to `2.19.3`.
 * Upgraded stable Flutter analysis SDK to `3.7.6`.
 * Upgraded preview Dart analysis SDK to `3.0.0-218.1.dev`.
 * Upgraded pana to `0.21.27`.
 * Removed `required: true` from the `UserSession.email` field.

## `20230223t105400-all`
 * Bumped runtimeVersion to `2023.02.22`.
 * Upgraded stable Flutter analysis SDK to `3.7.4`.
 * Upgraded preview Flutter analysis SDK to `3.8.0-10.1.pre`.
 * Downgraded `package:markdown` to `6.0.1`.
 * Removed `required: true` from the `UserSession.userId` field.
   TODO: remove `ClientSession` and merge fields into `UserSession` after this release becomes stable.

## `20230216t120900-all`
 * Upgraded `package:markdown` to `7.0.0`.
 * Bumped runtimeVersion to `2023.02.14`.

## `20230210t134600-all`
 * Bumped runtimeVersion to `2023.02.10`
 * Upgraded stable Flutter analysis SDK to `3.7.3`.
 * Upgraded preview Dart analysis SDK to `3.0.0-218.0.dev`.
 * Upgraded preview Flutter analysis SDK to `3.7.3`.
 * Upgraded pana to `0.21.26`.

## `20230209t105500-all`
 * Bumped runtimeVersion to `2023.02.09`
 * Upgraded stable Dart analysis SDK to `2.19.2`.
 * Upgraded stable Flutter analysis SDK to `3.7.2`.
 * Upgraded preview Dart analysis SDK to `3.0.0-187.0.dev`.
 * Upgraded preview Flutter analysis SDK to `3.7.2`.

## `20230202t153800-all`
 * Bumped runtimeVersion to `2023.02.01`
 * Upgraded runtime Dart SDK to `2.19.0`.
 * Upgraded stable Dart analysis SDK to `2.19.1`.
 * Upgraded preview Dart analysis SDK to `3.0.0-179.0.dev`.
 * Upgraded dartdoc to `6.1.5`.
 * Upgraded dependencies.
 * Updated `osd.xml`: using inlined URL parameter.
 * Higher limit on dart-doc total output size (2.3G).

## `20230125t151100-all`
 * Enabled `dart3` experiment, displaying "Dart-3 ready" badges.

## `20230125t095000-all`

## `20230125t093800-all`
 * Bumped runtimeVersion to `2023.01.25`
 * Upgraded stable Flutter analysis SDK to `3.7.0`.
 * Upgraded preview Flutter analysis SDK to `3.7.0`.

## `20230124t115700-all`
 * Bumped runtimeVersion to `2023.01.24`
 * Upgraded stable Dart analysis SDK to `2.19.0`.
 * Upgraded preview Dart analysis SDK to `3.0.0-151.0.dev`.
 * Upgraded preview Flutter analysis SDK to `3.7.0-1.5.pre`.
 * Upgraded Dart 3 SDK to `3.0.0-151.0.dev`.

## `20230123t122500-all`

## `20230123t121400-all`
 * Bumped runtimeVersion to `2023.01.20`
 * Upgraded Dart 3 SDK to `3.0.0-128.0.dev`.
 * Upgraded pana to `0.21.25`.
 * `pkg/pub_worker` uses new `PANA_CACHE` directory to cache intermediate analysis results between versions of the same package.

## `20230117t133900-all`
 * Bumped runtimeVersion to `2023.01.16`
 * Upgraded stable Dart analysis SDK to `2.18.7`.
 * Upgraded preview Dart analysis SDK to `2.19.0-444.4.beta`.
 * Upgraded preview Flutter analysis SDK to `3.7.0-1.4.pre`.
 * Upgraded dependencies.

## `20230112t112900-all`
 * Bumped runtimeVersion to `2023.01.11`

## `20230105t102600-all`
 * Bumped runtimeVersion to `2023.01.03`
 * Upgraded pana to `0.21.24`.

## `20221222t115200-all`

## `20221220t161000-all`
 * Bumped runtimeVersion to `2022.12.16`
 * Upgraded stable Dart analysis SDK to `2.18.6`.
 * Upgraded stable Flutter analysis SDK to `3.3.10`.
 * Upgraded preview Dart analysis SDK to `2.19.0-444.1.beta`.
 * Upgraded preview Flutter analysis SDK to `3.7.0-1.1.pre`.
 * Upgraded pana to `0.21.23`.

## `20221208t112900-all`
 * Bumped runtimeVersion to `2022.12.07`.
 * Upgraded pana to `0.21.22`.
 * Check valid (well-formatted) dependency names at upload.
 * Check that dependencies exist at upload.

## `20221130t094900-all`
 * Increased frontend maximum instance count: 16 -> 18.
 * Increased search instance isolates: 1 -> 2.

## `20221125t092200-all`

## `20221124t133300-all`
 * Update `index.yaml` to allow tracking `PackageState`.

## `20221124t112300-all`
 * Bumped runtimeVersion to `2022.11.23`.
 * Upgraded stable Flutter analysis SDK to `3.3.9`.
 * Upgraded preview Flutter analysis SDK to ` 3.6.0-0.1.pre`.
 * Upgraded pana to `0.21.21
 * Upgraded dependencies.
 * NOTE: `api_builder` rejects requests with unexpected mime types.

## `20221110t093400-all`
 * Bumped runtimeVersion to `2022.11.04`.
 * NOTE: `api_builder` logs unexpected mime types.

## `20221103t103200-all`
 * Bumped runtimeVersion to `2022.11.02`.
 * Upgraded stable Dart analysis SDK to `2.18.4`.
 * Upgraded stable Flutter analysis SDK to `3.3.7`.
 * Upgraded pana to `0.21.20`.

## `20221027t112600-all`
 * Bumped runtimeVersion to `2022.10.27`.
 * Upgraded stable Dart analysis SDK to `2.18.3`.
 * Upgraded stable Flutter analysis SDK to `3.3.6`.
 * Upgraded preview Dart analysis SDK to `2.19.0-255.2.beta`.
 * Upgraded preview Flutter analysis SDK to `3.4.0-34.1.pre`.
 * Upgraded pana to `0.21.19`.
 * NOTE: Removed dartdoc documentation text from search index.
 * NOTE: `FlagMixin` uses `tags`, next release may remove `flags`.

## `20221004t093700-all`

## `20220929t092500-all`
 * Bumped runtimeVersion to `2022.09.29`.
 * Upgraded stable Dart analysis SDK to `2.18.2`.
 * Upgraded stable Flutter analysis SDK to `3.3.3`.

## `20220928t100800-all`
 * Bumped runtimeVersion to `2022.09.26`.
 * Upgraded pana to `0.21.18`.
 * Upgraded dartdoc to `6.1.1`.
 * Upgraded dependencies, including `markdown` to `6.0.1`.
 * NOTE: Fixed `OutgoingEmail`: all recipients in one entry.

## `20220922t114500-all`
 * Bumped runtimeVersion to `2022.09.22`.
 * Upgraded stable Dart analysis SDK to `2.18.1`.
 * Upgraded preview Dart analysis SDK to `2.19.0-146.2.beta`.
 * Upgraded preview Flutter analysis SDK to `3.4.0-17.2.pre`.
 * Upgraded dependencies in `app`, including `package:analyzer` to `4.7.0`.
 * NOTE: Started to use `OutgoingEmail` entities to track pending emails.

## `20220915t093500-all`
 * Bumped runtimeVersion to `2022.09.14`.
 * Upgraded stable Flutter analysis SDK to `3.3.2`.
 * Upgraded preview Flutter analysis SDK to `3.3.2`.
 * Upgraded pana to `0.21.17`.
 * NOTE: Increasing instance counts for `default` and `search` services.
 * NOTE: Landing page uses `CachedValue` to track top-* packages.
 * NOTE: Stopped using old bucket for package archives.

## `20220908t135900-all`
 * Bumped runtimeVersion to `2022.09.08`.
 * Upgraded runtime Dart SDK to `2.18.0`.
 * Upgraded stable Flutter analysis SDK to `3.3.1`.
 * Upgraded preview Flutter analysis SDK to `3.3.1`.
 * NOTE: Deploy new index with `gcloud app deploy index.yaml`.
 * NOTE: Started to populate search index with `is:unlisted` tag for `discontinued` and `legacy` packages.

## `20220831t123000-all`

## `20220831t114300-all`
 * Bumped runtimeVersion to `2022.08.31`.
 * Upgraded stable Flutter analysis SDK to `3.3.0`.
 * Upgraded preview Flutter analysis SDK to `3.3.0`.

## `20220830t132400-all`
 * Fixed `/api/documentation/<package>` endpoint bug.

## `20220829t082800-all`
 * Bumped runtimeVersion to `2022.08.26`.
 * Upgraded stable Dart analysis SDK to `2.18.0`.
 * Upgraded preview Dart analysis SDK to `2.18.0`.

## `20220825t132100-all`
 * NOTE: `search` stopped populating `highlightedHit` field.
 * Upgraded dependencies.
 * NOTE: Limit `/api/documentation/<package>` endpoint to the latest versions.

## `20220822t072200-all`
 * Downgraded `package:markdown` to `5.0.0`.

## `20220818t125400-all`
 * Bumped runtimeVersion to `2022.08.17`.
 * Upgraded preview Flutter analysis SDK to `3.3.0-0.3.pre`.
 * Upgraded pana to `0.21.16`.
 * Upgraded dartdoc to `6.0.1`.
 * NOTE: Started to use new public bucket for pub-dev deployment.
 * NOTE: Started serving `archive_sha256` on client API endpoints.

## `20220804t094500-all`
 * Bumped runtimeVersion to `2022.08.02`.
 * Upgraded stable Dart analysis SDK to `2.17.6`.
 * Upgraded stable Flutter analysis SDK to `3.0.5`.
 * Upgraded preview Dart analysis SDK to `2.18.0-271.4.beta`.
 * Upgraded preview Flutter analysis SDK to `3.3.0-0.1.pre`.
 * Upgraded pana to `0.21.15`.
 * Upgraded dartdoc to `6.0.0`.
 * NOTE: `LICENSE` is a required file in the new versions.
 * NOTE: Started serving package archives from the new public bucket.

## `20220705t102600-all`
 * Bumped runtimeVersion to `2022.07.05`.
 * Upgraded stable Dart analysis SDK to `2.17.5`.
 * Upgraded stable Flutter analysis SDK to `3.0.4`.
 * Upgraded pana to `0.21.14`.
 * NOTE: Relaxed processing of Youtube Playlist API response.
 * NOTE: Store and use verified URL and repository results from pana.
 * NOTE: Started to populate `PackageVersion.sha256`.

## `20220623t124000-all`
 * Bumped runtimeVersion to `2022.06.23`.
 * Upgraded stable Flutter analysis SDK to `3.0.3`.
 * Upgraded preview Flutter analysis SDK to `3.1.0-9.0.pre`.
 * Upgraded pana to `0.21.13`.
 * NOTE: Removing `Package.isWithheld`.

## `20220620t083300-all`
 * Bumped runtimeVersion to `2022.06.13`.
 * Upgraded stable Flutter analysis SDK to `3.0.2`.
 * Upgraded preview Dart analysis SDK to `2.18.0-165.1.beta`.
 * NOTE: Started to strictly match the OAuth token's audience for the scope of the current operation.
 * NOTE: Updated integrity checks before finalizing migration of `Package.isBlocked`.
 * NOTE: Blocking uploader API endpoints used by `pub` client tool.

## `20220608t083800-all`
 * Bumped runtimeVersion to `2022.06.02`.
 * Upgraded stable Dart analysis SDK to `2.17.3`.
 * Upgraded preview Flutter analysis SDK to `3.1.0`.
 * NOTE: Started to use and backfill `Package.isBlocked`.
 * NOTE: Only using the dedicated bucket for incoming package uploads.

## `20220530t115600-all`
 * Bumped runtimeVersion to `2022.05.23`.
 * Upgraded stable Dart analysis SDK to `2.17.1`.
 * Upgraded stable Flutter analysis SDK to `3.0.1`.
 * Upgraded preview Dart analysis SDK to `2.18.0-109.0.dev`.
 * Upgraded preview Flutter analysis SDK to `3.0.1`.
 * Upgraded dartdoc to `5.1.2`.
 * NOTE: Started to use the dedicated bucket for incoming package uploads.

## `20220519t133400-all`

## `20220519t124000-all`
 * Bumped runtimeVersion to `2022.05.14`.
 * Upgraded runtime Dart SDK to `2.17.0`.
 * Upgraded dependencies.
 * NOTE: Started to use and backfill `Publisher.isBlocked`.

## `20220513t212800-all`
 * Bumped runtimeVersion to `2022.05.13`.
 * Upgraded stable Flutter analysis SDK to `3.0.0`.
 * Upgraded preview Flutter analysis SDK to `3.0.0`.

## `20220509t123300-all`
 * Bumped runtimeVersion to `2022.05.09`.
 * Upgraded stable Dart analysis SDK to `2.17.0`.
 * Upgraded preview Dart analysis SDK to `2.17.0`.
 * Upgraded preview Flutter analysis SDK to `2.13.0-0.4.pre`.

## `20220505t124300-all`
 * Bumped runtimeVersion to `2022.05.03`.
 * Upgraded preview Dart analysis SDK to `2.17.0-266.7.beta`.
 * Upgraded preview Flutter analysis SDK to `2.13.0-0.3.pre`.
 * NOTE: In-page click tracking is loaded asynchronously.
   TODO: After deployment check if click tracking on the copy-to-clipboard icon is working.

## `20220425t133600-all`
 * Bumped runtimeVersion to `2022.04.21`.
 * Upgraded stable Dart analysis SDK to `2.16.2`.
 * Upgraded stable Flutter analysis SDK to `2.10.5`.
 * Upgraded preview Dart analysis SDK to `2.17.0-266.1.beta`.
 * Upgraded preview Flutter analysis SDK to `2.13.0-0.1.pre`.
 * Upgraded pana to `0.21.12`.
 * Upgraded dependencies including `package:appengine` to `0.13.2`, `package:markdown` to `5.0.0`.
 * NOTE: started to use `/static/hash-<hash>/...` URLs.

## `20220324t054900-all`
 * Bumped runtimeVersion to `2022.03.21`.
 * Upgraded preview Dart analysis SDK to `2.17.0-182.1.beta`.
 * Upgraded preview Flutter analysis SDK to `2.12.0-4.1.pre`.
 * Upgraded pana to `0.21.10`.
 * Upgraded dependencies, including `analyzer` and `pub_semver`.
 * Note: stopped calling `git gc` in Flutter analysis SDK repositories.

## `20220310t134700-all`
 * Bumped runtimeVersion to `2022.03.08`.
 * Upgraded stable Flutter analysis SDK to `2.10.3`.
 * Upgraded pana to `0.21.8`.
 * NOTE: removed `ScoreCardData.reportTypes`

## `20220302t144000-all`
 * Bumped runtimeVersion to `2022.02.25`.
 * Upgraded runtime Dart SDK to `2.16.1`
 * Upgraded preview Dart analysis SDK to `2.17.0-85.0.dev`.
 * Upgraded stable Flutter analysis SDK to `2.10.2`.
 * Upgraded preview Flutter analysis SDK to `2.11.0-0.1.pre`.
 * Upgraded dartdoc to `5.0.1`.
 * NOTE: override invalid versions at package extraction + backfill.
 * NOTE: `/static/` files are served with gzipped bytes when the request accepts it.

## `20220209t173000-all`
 * Bumped runtimeVersion to `2022.02.09`.
 * Upgrade stable Dart analysis SDK to `2.16.1`.
 * Upgraded preview Dart analysis SDK to `2.16.1`.
 * Upgraded stable Flutter analysis SDK to `2.10.0`.
 * Upgraded preview Flutter analysis SDK to `2.10.0`.

## `20220202t122400-all`
 * Bumped runtimeVersion to `2022.01.31`.
 * Upgrade stable Dart analysis SDK to `2.16.0`.
 * Upgraded preview Dart analysis SDK to `2.16.0`.
 * NOTE: additional null-safety checks in integrity verification.

## `20220128t123200-all`
 * Bumped runtimeVersion to `2022.01.27`.
 * Upgraded preview Dart analysis SDK to `2.16.0-134.5.beta`.
 * Upgraded preview Flutter analysis SDK to `2.10.0-0.3.pre`.
 * Upgraded pana to `0.21.7`.
 * Upgraded dependencies, including `googleapis`, `mailer`, `tar`.
 * NOTE: `search` index no longer uses or populates uploader `userId`.

## `20220112t121700-all`
 * Bumped runtimeVersion to `2022.01.06`.
 * Upgraded pana to `0.21.5`.
 * NOTE: Started to use `pkg/indexed_blob` to generate and serve `dartdoc` content.

## `20220106t124300-all`
 * Bumped runtimeVersion to `2021.12.17`.
 * Upgraded runtime Dart SDK to `2.15.1`
 * Upgraded stable Flutter analysis SDK to `2.8.1`.
 * Upgraded preview Flutter analysis SDK to `2.9.0-0.1.pre`.

## `20211216t102600-all`
 * Bumped runtimeVersion to `2021.12.15`.
 * Restored indexed fields in `Job`.

## `20211215t122100-all`
 * Bumped runtimeVersion to `2021.12.14`.
 * Upgrade stable Dart analysis SDK to `2.15.1`.
 * Upgraded preview Dart analysis SDK to `2.16.0-80.1.beta`.
 * Upgraded stable Flutter analysis SDK to `2.8.0`.
 * Upgraded preview Flutter analysis SDK to `2.8.0`.
 * NOTE: `UserSession` no longer indexes on `email`, `name`, `userImg` and `created` fields.

## `20211206t162600-all`
 * Renamed `retracted` field in API response object `VersionInfo`.

## `20211206t133000-all`
 * Bumped runtimeVersion to `2021.12.06`.
 * Upgrade stable Dart analysis SDK to `2.15.0`.
 * Upgraded preview Dart analysis SDK to `2.16.0-63.0.dev`.
 * Upgraded preview Flutter analysis SDK to `2.8.0-3.3.pre`.

## `20211202t154700-all`
 * Bumped runtimeVersion to `2021.11.28`.
 * NOTE: Corrected published timestamps as part of the backfill.

## `20211125t125900-all`
 * Bumped runtimeVersion to `2021.11.22`.
 * Upgraded preview Dart analysis SDK to `2.15.0-268.18.beta`.
 * Upgraded preview Flutter analysis SDK to `2.8.0-3.2.pre`.
 * NOTE: strict version checks on upload.

## `20211118t160200-all`
 * Bumped runtimeVersion to `2021.11.16`.
 * Upgraded preview Dart analysis SDK to `2.15.0-268.8.beta`.
 * Upgraded preview Flutter analysis SDK to `2.8.0-3.1.pre`.
 * NOTE: First release that includes `/help/api`.
   TODO(deferred): request community members on announce@ to self-report API use.
 * NOTE: removed in-memory buffering in `pkg/pub_dartdoc`.

## `20211108t124400-all`
 * NOTE: Verify backfill logs (`[backfill-version-count-*]` entries) after a few days of this release.

## `20211104t151100-all`
 * Bumped runtimeVersion to `2021.11.01`.
 * Upgraded preview Flutter analysis SDK to `2.7.0-3.1.pre`.
 * Upgraded pana to `0.21.4`.
 * Upgraded dependencies (e.g. `package:analyzer` to `2.7.0`).

## `20211027t134800-all`
 * Bumped runtimeVersion to `2021.10.26`.
 * Upgraded stable Dart analysis SDK to `2.14.4`.
 * Upgraded stable Flutter analysis SDK to `2.5.3`.
 * Upgraded preview Dart analysis SDK to `2.15.0-178.1.beta`.
 * Upgraded preview Flutter analysis SDK to `2.7.0-3.0.pre`.
 * Upgraded dartdoc to `4.1.0`.
 * NOTE: Started to use cached package list from NameTracker instead of Datastore queries with offset.
 * NOTE: `/api/packages/<package>` calls only use `gzip` cache, which may increase
         CPU utilization if there are many clients that do not accept the `gzip` content-encoding.
 * NOTE: Started to use cached package list for all use cases where a list of package versions is required.
 * NOTE: started to populate and use `Package.versionCount`.
         TODO(deferred): add an integrity check in the next release.

## `20211013t105500-all`
 * Bumped runtimeVersion to `2021.10.12`.
 * Upgraded stable Dart analysis SDK to `2.14.3`.
 * Upgraded stable Flutter analysis SDK to `2.5.2`.
 * Upgraded dartdoc to `4.0.0`.
 * Upgraded pana to `0.21.3`.
 * Upgraded dependencies (e.g. `package:analyzer` to `2.5.0`).
 * NOTE: Migrated SearchConsole API.
         When deploying publisher registration should be manually tested before migration.
 * NOTE: Atom feed returns the latest 100 package versions published.
         A package may be present more than once.
         Instead of the `README.md`, the feed contains only the `description:` field from `pubspec.yaml`.
 * NOTE: `/api/packages/<package>` calls are now cached and served with `gzip` content-encoding
         when the client sends accept header in the request (`pub` client does send it).

## `20211001t132700-all`

## `20210930t141400-all`

## `20210930t141200-all`
 * Bumped runtimeVersion to `2021.09.27`.
 * Upgraded stable Dart analysis SDK to `2.14.2`.
 * Upgraded preview Dart analysis SDK to `2.15.0-82.2.beta`.
 * Upgraded stable Flutter analysis SDK to `2.5.1`.
 * Upgraded preview Flutter analysis SDK to `2.6.0-5.2.pre`.
 * Upgraded dartdoc to `3.1.0`.
 * Upgraded pana to `0.21.2`.
 * Upgraded dependencies (e.g. `package:analyzer` to `2.3.0`).

## `20210916t115700-all`
 * Bumped runtimeVersion to `2021.09.15`.
 * Upgraded runtime Dart SDK to `2.14.1`
 * Upgraded stable Dart analysis SDK to `2.14.1`.
 * Upgraded preview Dart analysis SDK to `2.15.0-82.1.beta`.
 * Upgraded stable Flutter analysis SDK to `2.5.0`.
 * Upgraded preview Flutter analysis SDK to `2.5.0`.
 * Upgraded pana to `0.21.1+1`.
 * NOTE: Disabled report size trimming in `ScoreCard`.

## `20210907t091200-all`
 * Bumped runtimeVersion to `2021.09.06`.
 * Upgraded stable Dart analysis SDK to `2.14.0`.

## `20210902t171900-all`
 * Bumped runtimeVersion to `2021.09.02`.
 * Upgraded dependencies (e.g. `package:analyzer` to `2.2.0`).

## `20210826t165000-all`
 * Bumped runtimeVersion to `2021.08.25`.
 * Upgraded preview Flutter analysis SDK to `2.5.0-5.2.pre`.
 * Upgraded dartdoc to `2.0.0`.
 * NOTE: increased the number of search service instances to 4 (autoscale up to 6).
 * Limit `pkg/pub_dartdoc` output to 2 GiB and 10M files.

## `20210819t120700-all`
 * Bumped runtimeVersion to `2021.08.17`.
 * Upgraded preview Dart analysis SDK to `2.14.0-377.7.beta`
 * Upgraded pana to `0.20.0`.
 * NOTE: started to populate and use `PackageDocument.uploaderUserIds`
         TODO(deferred): remove `PackageDocument.uploaderEmails` in a future release
 * NOTE: added weekly (versioned) periodic task: `check-datastore-integrity`.

## `20210812t143400-all`
 * Bumped runtimeVersion to `2021.08.12`.
 * Upgraded preview Dart analysis SDK to `2.14.0-377.4.beta`
 * Upgraded preview Flutter analysis SDK to `2.5.0-5.1.pre`.
 * Upgraded pana to `0.19.1`.
 * Upgraded dartdoc to `1.0.2`.
 * Upgraded `package:analyzer` to `2.0.0`.

## `20210728t125700-all`
 * Bumped runtimeVersion to `2021.07.27`.
 * Upgraded runtime Dart SDK to `2.13.4`
 * Upgraded dependencies.
 * NOTE: enabled activity log UI without experimental flag.
 * NOTE: added `PackageVersion.isRetracted`.
         TODO(deferred): make it required, and add it to integrity checks.
 * NOTE: added weekly (versioned) periodic task: `backfill-new-fields`.
 * Limit `pkg/pub_dartdoc` output to 2 GiB and 10M files.

## `20210722t120000-all`
 * Bumped runtimeVersion to `2021.07.21`.
 * Upgraded preview Dart analysis SDK to `2.14.0-301.2.beta`
 * Upgraded pana to `0.19.0`.
 * Upgraded dependencies.

## `20210713t112200-all`
 * Bumped runtimeVersion to `2021.07.08`.
 * Migrated `pkg/api_builder` and most of `app/` to null-safety.
 * Upgraded stable Dart analysis SDK to `2.13.4`.
 * Upgraded stable Flutter analysis SDK to `2.2.3`.
 * Upgraded preview Dart analysis SDK to `2.14.0-188.5.beta`
 * Upgraded preview Flutter analysis SDK to `2.3.0-24.1.pre`.
 * Upgraded dartdoc to `1.0.0`.
 * NOTE: `app/bin/server.dart` is migrated to null-safety.

## `20210622t160400-all`
 * Bumped runtimeVersion to `2021.06.21`.
 * Upgraded preview Dart analysis SDK to `2.14.0-188.3.beta`

## `20210617t110000-all`
 * Redeploy `cron.yaml` as we have stopped backups through this mechanism.
 * Bumped runtimeVersion to `2021.06.16`.
 * Upgraded runtime Dart SDK to `2.13.3`.
 * Upgraded stable Dart analysis SDK to `2.13.3`.
 * Upgraded preview Dart analysis SDK to `2.13.3`.
 * Upgraded stable Flutter analysis SDK to `2.2.2`.
 * Upgraded preview Flutter analysis SDK to `2.2.2`.
 * Upgraded pana to `0.18.2`.
 * NOTE: Stopped creating and using dartdoc data for Dart SDK.

## `20210610t211000-all`

## `20210610t171300-all`
 * Bumped runtimeVersion to `2021.06.08`.
 * Upgraded dartdoc to `0.45.0`.
 * NOTE: Stopped creating `ScoreCardReport` entities.

## `20210603t155700-all`
 * Bumped runtimeVersion to `2021.06.01`.
 * Upgraded stable Flutter analysis SDK to `2.2.1`.
 * Upgraded preview Flutter analysis SDK to `2.2.1`.
 * Upgraded pana to `0.17.1`.
 * Upgraded dartdoc to `0.44.0`.
 * Upgraded package dependencies, including:
   * `package:appengine` to `0.13.0`
   * `package:gcloud` to `0.8.0`
   * `package:googleapis` to `3.0.0`
   * `package:http` to `0.13.0`
   * `package:mailer` to `5.0.0`
   * `package:tar` to `0.4.0`
 * NOTE: Removed `packages` and `PackageScore` from search results.
 * NOTE: `gc-dartdoc-storage-bucket` logs the total number of entries deleted.
 * NOTE: Started to store report data on `ScoreCard` entities too.

## `20210526t104100-all`
 * Bumped runtimeVersion to `2021.05.25`.
 * Upgraded stable Dart analysis SDK to `2.13.1`.
 * Upgraded preview Dart analysis SDK to `2.13.1`.
 * Upgraded pana to `0.17.0`.

## `20210520t112100-all`
 * Bumped runtimeVersion to `2021.05.19`.
 * Upgraded stable Flutter analysis SDK to `2.2.0`.
 * Upgraded preview Flutter analysis SDK to `2.2.0`.
 * Upgraded dartdoc to `0.43.0`.
 * NOTE: Started to display `PackageHit` and `SdkLibraryHit` results.

## `20210517t183200-all`
 * Bumped runtimeVersion to `2021.05.17`.
 * Upgraded stable Dart analysis SDK to `2.13.0`.
 * Upgraded preview Dart analysis SDK to `2.13.0`.
 * Upgraded preview Flutter analysis SDK to `2.2.0-10.3.pre`.
 * Upgraded pana to `0.16.2`.

## `20210511t144600-all`
 * Bumped runtimeVersion to `2021.05.11`.

## `20210510t142700-all`
 * Bumped runtimeVersion to `2021.05.10`.
 * Upgraded preview Dart analysis SDK to `2.13.0-211.14.beta`.
 * NOTE: search API started to emit `PackageHit` and `SdkLibraryHit`.

## `20210506t120400-all`
 * Bumped runtimeVersion to `2021.05.03`.
 * Upgraded stable Flutter analysis SDK to `2.0.6`.
 * Upgraded preview Flutter analysis SDK to `2.2.0-10.2.pre`.
 * NOTE: `DartdocEntry` status files are no longer stored in the Bucket,
          only in Datastore's `DartdocRun` entity.

## `20210428t105500-all`
 * Bumped runtimeVersion to `2021.04.27`.
 * Upgraded stable Dart analysis SDK to `2.12.4`.
 * Upgraded preview Dart analysis SDK to `2.13.0-211.13.beta`.
 * Upgraded stable Flutter analysis SDK to `2.0.5`.
 * Upgraded preview Flutter analysis SDK to `2.2.0-10.1.pre`.
 * Upgraded pana to `0.16.0`.
 * Upgraded a few dependencies including `markdown`, `pub_semver` and `yaml`.

## `20210419t154700-all`

## `20210419t134200-all`
 * Re-enabled YouTube integrations with `cached_value` pattern.
 * Upgraded `package:appengine` to `0.12.0`.
 * Periodic tasks are now scoped to `global` or `runtimeVersion`.
   NOTE: added weekly periodic task: `delete-old-neat-task-statuses`.

## `20210407t142600-all`
 * Bumped runtimeVersion to `2021.04.06`.
 * Upgraded stable Dart analysis SDK to `2.12.2`.
 * Upgraded stable Flutter analysis SDK to `2.0.4`.
 * Upgraded dartdoc to `0.42.0`.
 * NOTE: Expected reduction in Job-related API calls.

## `20210325t074600-all`
 * Tempoarily disabled youtube integration.

## `20210324t155000-all`

 * Bumped runtimeVersion to `2021.03.19`.
 * Upgraded preview Dart analysis SDK to `2.13.0-116.1.beta`.
 * Upgraded stable Flutter analysis SDK to `2.0.3`.
 * Upgraded preview Flutter analysis SDK to `2.1.0-12.2.pre`.

## `20210315t154700-all`
 * Bumped runtimeVersion to `2021.03.15`.
 * Upgraded runtime Dart SDK to `2.12.0`.
 * Upgraded stable Dart analysis SDK to `2.12.1`.
 * Upgraded preview Dart analysis SDK to `2.12.1`.
 * Upgraded stable Flutter analysis SDK to `2.0.2`.
 * Upgraded preview Flutter analysis SDK to `2.0.2`.
 * Upgraded dartdoc to `0.40.0`.
 * Upgraded pana to `0.15.4`.

## `20210303t195300-all`
 * Bumped runtimeVersion to `2021.03.03`.
 * Upgraded pana to `0.15.3`.
 * Upgraded stable Flutter analysis SDK to `2.0.0`.
 * Upgraded preview Flutter analysis SDK to `2.0.0`.

## `20210302t130300-all`
 * Bumped runtimeVersion to `2021.03.02`.
 * Upgraded pana to `0.15.2`.
 * Upgraded stable Dart analysis SDK to `2.12.0`.
 * Upgraded preview Dart analysis SDK to `2.12.0`.
 * Upgraded stable Flutter analysis SDK to `1.26.0-17.8.pre`.
 * Upgraded preview Flutter analysis SDK to `1.26.0-17.8.pre`.

## `20210224t144700-all`
 * Bumped runtimeVersion to `2021.02.24`.
 * Upgraded pana to `0.15.1+1`.
 * Upgraded preview Dart analysis SDK to `2.12.0-259.15.beta`.
 * Upgraded preview Flutter analysis SDK to `1.26.0-17.6.pre`.
 * NOTE: added daily periodic tasks: `delete-old-dartdoc-sdks`,
         `delete-old-search-snapshots`, `delete-old-dartdoc-runs`,
         `delete-expired-dartdoc-runs`, `gc-dartdoc-storage-bucket`.
 * NOTE: Running `git gc` regularly, disk full events (#4458) should decrease.
 * NOTE: started creating `DartdocRun` entities in Datastore.
   TODO(deferred): we may use these entities instead of Bucket objects
                   to scan and load `DartdocEntry`.
 * NOTE: Job processing uses a cached list of available entries.

## `20210215t122000-all`
 * Bumped runtimeVersion to `2021.02.12`.
 * Split: stable Dart analysis SDK to `2.10.5`.
 * Upgraded preview Dart analysis SDK to `2.12.0-259.9.beta`.
 * Split: stable Flutter analysis SDK to `1.22.6`.
 * Upgraded preview Flutter analysis SDK to `1.26.0-17.5.pre`.
 * Deploy `index.yaml` to remove composite index for History.
 * Run `app/bin/tools/remove_history.dart` after the release got deployed.
 * NOTE: added daily periodic tasks: `delete-expired-audit-log-records`,
         `delete-expired-consents`, `delete-expired-sessions`,
         `delete-old-jobs`, `delete-old-scorecards`.
 * Removed all usage of `app/static/js/gtag.js` it can be removed after a few
   runtimeVerions when we are no-longer serving old generated dartdoc files.

## `20210203t120700-all`

## `20210202t151000-all`
 * Bumped runtimeVersion to `2021.01.29`.
 * NOTE: the release starts to create `AuditLogRecord`s for all the existing
         `History` entries. `History` entries could be removed after this release.

## `20210129t103600-all`
 * Bumped runtimeVersion to `2021.01.26`.
 * Upgraded Flutter to `1.25.0-8.3.pre` (beta).
 * NOTE: the release starts to populate preview version fields and runs
         a periodic task to update it.

## `20210119t122300-all`
 * Bumped runtimeVersion to `2021.01.18`.
 * Upgraded dartdoc to `0.39.0`.
 * Run `app/bin/tools/clear_package_properties.dart` after the release got deployed.
   This clears the `download` property in `Package` and `PackageVersion`.
 * Run `app/bin/tools/remove_packageversionpubspec.dart` after the release got deployed.
 * Dartdoc timeout increased for latest stable versions, no more retry on timeout.

## `20210111t165700-all`
 * Bumped runtimeVersion to `2021.01.07`.
 * Upgraded pana to `0.14.10`.
 * NOTE: `downloads` property in `Package` and `PackageVersion` is no longer populated.
   TODO(deferred): schedule cleanup after this release.
 * NOTE: `PackageVersionPubspec` is no longer used or added.
   TODO(deferred): schedule remove the script after this release.

## `20201222t135400-all`
 * Bumped runtimeVersion to `2020.12.21`.
 * Upgraded Dart analysis SDK to `2.12.0-133.2.beta`.
 * Upgraded Flutter to `1.25.0-8.1.pre` (beta).
 * Run `app/bin/tools/backfill_package_fields.dart`.
 * NOTE: `PackageVersionPubspec` is no longer used in dependency graph calculation.
         The next release may remove the use of the entity.
 * NOTE: `PanaReport.pkgDependencies` removed (was deprecated in the previous release).

## `20201210t173100-all`
 * Bumped runtimeVersion to `2020.12.09`.
 * Upgraded dartdoc to `0.38.0`.
 * Using fused json-utf8 converters in JSON API responses and binary
   serialization of JSON blobs in Datastore entities.
 * Run `app/bin/tools/backfill_audit.dart` after the release got deployed.
 * NOTE: `PanaReport` has deprecated `pkgDependencies`.
         The field can be removed after this release is stable.
 * NOTE: added `Package`'s `latestPublished` and `latestPrereleasePublished`.
         TODO(deferred): schedule backfill after this release.
 * NOTE: `downloads` property in `Package` and `PackageVersion` is deprecated
         and no longer `required`.

## `20201126t141046-all`
 * Bumped runtimeVersion to `2020.11.25`.
 * Upgraded pana to `0.14.9`.
 * Run `app/bin/tools/clear_package_properties.dart` after the release got deployed.

## `20201120t114109-all`
 * Bumped runtimeVersion to `2020.11.20`.
 * Upgraded Dart analysis SDK to `2.12.0-51.0.dev`.
 * Upgraded Flutter to `1.24.0-10.2.pre`.
 * Upgraded dartdoc to `0.37.0`.
 * NOTE: `PackageVersion`'s `readme`, `changelog` and `example` fields
         are no longer used (and not updated on uploading a version).
         TODO(deferred): run cleanup after this release.

## `20201118t154758-all`
 * Enable experimental features related to null-safety.
 * Decreased search page cache timeout to 1 minute.

## `20201117t150026-all`
 * Bumped runtimeVersion to `2020.11.17`.
 * Upgraded Dart analysis SDK to `2.12.0-29.0.dev`.
 * Upgraded Flutter to `1.24.0-10.1.pre`.
 * Upgraded pana to `0.14.8`.

## `20201110t141717-all`
 * Bumped runtimeVersion to `2020.11.05`.
 * Upgraded Flutter to `1.22.3`.
 * Upgraded dartdoc to `0.36.2`.
 * Removed `Package.doNotAdvertise`.

## `20201029t121523-all`
 * Bumped runtimeVersion to `2020.10.28`.
 * Upgraded Dart analysis SDK to `2.10.3`.
 * Upgraded pana to `0.14.5`.
 * Package page is rendered using `PackageVersionInfo` and `PackageVersionAsset`.
 * `/api/packages` API no longer returns incorrect 404 (#4192).

## `20201020t163909-all`
 * Bumped runtimeVersion to `2020.10.19`.
 * Upgraded Flutter to `1.22.2`.

## `20201016t121934-all`
 * Bumped runtimeVersion to `2020.10.15`.
 * Upgraded Dart analysis SDK to `2.10.2`.
 * `Package.doNotAdvertise` is no longer a required property.
   Deferred: we should remove it after this is the only release in prod.

## `20201014t110621-all`
 * Bumped runtimeVersion to `2020.10.09`.
 * Upgraded Flutter to `1.22.1`.
 * Upgraded dartdoc to `0.35.0`.

## `20201007t150845-all`
 * Bumped runtimeVersion to `2020.10.06`.
 * Upgraded runtime Dart SDK to `2.10.0`.
 * Upgraded Dart analysis SDK to `2.10.1`.

## `20201001t180935-all`
 * Bumped runtimeVersion to `2020.10.01`.
 * Upgraded Dart analysis SDK to `2.10.0`.
 * Upgraded Flutter to `1.22.0`.
 * Upgraded pana to `0.14.4`.
 * Disabled dependent package trigger for `dartdoc` jobs.

## `20200924t135455-all`
 * Minor fixes to search.

## `20200918t112352-all`
 * Bumped runtimeVersion to `2020.09.16`.
 * Upgraded Flutter to `1.20.4`.
 * Upgraded dartdoc to `0.34.0`.
 * Deferred: 14 days after the release, remove the `UserSession.userIdKey` property.
 * Using new email sending flow, configuration should be tested before switching traffic.

## `20200910t113209-all`
 * Run `app/bin/tools/check_integrity.dart` **before deploying** the new release.
 * Bumped runtimeVersion to `2020.09.09`.
 * Upgraded Dart analysis SDK to `2.9.3`.
 * Upgraded Flutter to `1.20.3`.

## `20200908t122904-all`
 * Run `app/bin/tools/backfill_users.dart` to backfill `User.isBlocked`.
 * Run `app/bin/tools/backfill_package_fields.dart` to backfill `Package.isWithheld`.

## `20200901t143840-all`
 * Bumped runtimeVersion to `2020.09.01`.
 * Upgraded pana to `0.14.3`.
 * Run `app/bin/tools/backfill_package_fields.dart` to backfill `Package.isUnlisted`.

## `20200826t111121-all`
 * Bumped runtimeVersion to `2020.08.25`.
 * Upgraded Flutter to `1.20.2`.
 * Upgraded dartdoc to `0.32.4`.
 * Upgraded pana to `0.14.2`.

## `20200812t113537-all`
 * Bumped runtimeVersion to `2020.08.12`.
 * Upgraded runtime Dart SDK to `2.9.0`.
 * Upgraded Flutter to `1.20.1`.
 * Upgraded dartdoc to `0.32.3`.
 * Upgraded pana to `0.14.1`.
 * Potential memory consumption changes:
   * the SDK seems to consume more memory
   * the `search` index no longer stores the combined text, should need less memory

## `20200806t141051-all`
 * Bumped runtimeVersion to `2020.08.05`.
 * Upgraded Flutter to `1.20.0`.

## `20200804t154113-all`
 * Bumped runtimeVersion to `2020.08.03`.
 * Upgraded Dart analysis SDK to `2.9.0`.
 * Use only Datastore-based DartdocEntry for all user-facing queries.
 * Upgraded dependencies in `app/`.

## `20200723t081306-all`
 * Avoid indexing of `textContent`.

## `20200722t113338-all`
 * Fix font-size regression.

## `20200721t164337-all`
 * Bumped runtimeVersion to `2020.07.21`.
 * Upgraded pana to `0.13.16`
 * Fixed: storing dartdoc entries on `DartdocReport`.
 * `search` removed support for order by `health` and `maintenance`.

## `20200714t110212-all`
 * Enabled new UI by default.
 * Increased diskspace for analyzer and dartdoc to 25 GB

## `20200710t174722-all`
 * Bumped runtimeVersion to `2020.07.10`.
 * Upgraded pana to `0.13.15`

## `20200707t190831-all`
 * Bumped runtimeVersion to `2020.07.07`.
 * Upgraded pana to `0.13.14`
 * `search` supports order by `points`.
 * Updated the session management during sign-in/sign-out flow:
   * Reduce the number of `DELETE /api/account/session` requests (mostly for non-authorized visitors).
   * These should be tested upon deployment.

## `20200702t124059-all`
 * Bumped runtimeVersion to `2020.07.02`.
 * Upgraded pana to `0.13.13`
 * Upgraded Flutter to `1.17.5`.
 * Upgraded `gcloud` to `0.7.3`, using the new `delimiter` to recursively
   delete from storage buckets.
 * `/documentation/` serving changed: content entry lookup first checks Datastore entity.
 * `search` service:
   * uses `Package.likes` as part of the default ranking.
   * index skips updates when task timestamp predates index document.
   * Reduced frequency and concurrency of search snapshot write to storage bucket.
   * Spaced scheduled updates in search index: package update frequency decreases
     after two years (from daily to weekly after 14 years).

## `20200610t120907-all`
 * Bumped runtimeVersion to `2020.06.10`.
 * Upgraded Dart analysis SDK to `2.8.4`.
 * Upgraded Flutter to `1.17.3`.
 * Upgraded dartdoc to `0.32.1`.
 * Upgraded pana to `0.13.9+1`
 * Removed `PackageVersion.sortOrder`.

## `20200529t114421-all`
 * Disabled dartdoc deletion until retention issue has been solved.

## `20200528t100233-all`
 * Bumped runtimeVersion to `2020.05.26`.
 * Upgraded dartdoc to `0.32.0`.

## `20200526t143103-all`
 * Bumped runtimeVersion to `2020.05.15`.
 * Upgraded Dart runtime SDK to `2.8.2`.
 * Upgraded Flutter to `1.17.1`.
 * Deploy `index.yaml` to update index definition for `Like`
   `gcloud datastore indexes create index.yaml`
 * Connection to `redis` is reopened every hour.

## `20200513t104411-all`
 * Bumped runtimeVersion to `2020.05.08`.
 * Upgraded Dart runtime SDK to `2.8.1`.
 * Upgraded Flutter to `1.17.0`.
 * Upgraded package dependencies.

## `20200504t152808-all`
 * Bumped runtimeVersion to `2020.05.03`.
 * Upgraded Dart analysis SDK to `2.8.1`.
 * Upgraded Flutter to `1.17.0-3.4.pre`.
 * Updated pana to `0.13.8`.

## `20200422t171319-all`
 * Bumped runtimeVersion to `2020.04.22`.
 * Upgraded dartdoc to `0.31.0`.

## `20200407t121442-all`
 * Bumped runtimeVersion to `2020.04.07`.
 * Upgraded Flutter to `1.12.13+hotfix.9`.
 * Upgraded dartdoc to `0.30.3`.
 * Updated pana to `0.13.7`.

## `20200324t171808-all`
 * Bumped runtimeVersion to `2020.03.24`.
 * New atom feed ID scheduled to go live at 2020-04-04. Change this hardcoded
   date if the release does not go live before 2020-04-02.
 * Updated pana tot `0.13.6`.

## `20200309t104246-all`
 * Bumped runtimeVersion to `2020.03.09`.
 * Upgraded dartdoc to `0.30.2`.

## `20200304t104107-all`
 * Fix flutter favorite listing.

## `20200302t133833-all`
 * Bumped dependencies.

## `20200224t150327-all`
 * Bumped runtimeVersion to `2020.02.19`.
 * Upgraded Flutter to `1.12.13+hotfix.8`.
 * Upgraded dartdoc to `0.30.1`.

## `20200210t103200-all`
 * Bumped runtimeVersion to `2020.02.07`.
 * Upgraded Flutter to `1.12.13+hotfix.7`.
 * Upgraded pana to `0.13.5`

## `20200127t111331-all`
 * Bumped runtimeVersion to `2020.01.24`.
 * Upgraded runtime SDK to `2.7.1`.

## `20200114t145115-all`
 * Bumped runtimeVersion to `2020.01.13`.
 * Upgraded dartdoc to `0.30.0+1`.
 * Upgraded pana to `0.13.4` (restricted linter rules to `pedantic` `1.8.0`).

## `20191218t150816-all`
 * Upgraded runtime SDK to `2.7.0`.
 * Bumped runtimeVersion to `2019.12.13`.
 * Upgraded Flutter to `1.12.13+hotfix.5`.
 * Upgraded pana to `0.13.2`.
 * Removed the use of `platformTags` from `pana` analysis,
   and also the use of `platform` in search queries (#3167).
* Run `app/bin/tools/backfill_likes.dart` to backfill `Like.packageName`.

## `20191210t151931-all`
 * Upgraded dart to `2.7.0`.
 * Upgraded Flutter to `1.12.13+hotfix.4`.
 * Bumped runtimeVersion to `2019.12.10`.
 * A few nit CSS fixes.

## `20191209t173621-all`
 * Fixed fallback tag generation for flutter.

## `20191209t144508-all`
 * Bumped runtimeVersion to `2019.12.09`.
 * Upgraded pana to `0.13.1+4`.

## `20191206t130338-all`
 * Fallback to tags derived from older score cards.

## `20191205t152333-all`
 * Bumped runtimeVersion to `2019.12.05+1`.
 * Upgraded Flutter to `1.12.13+hotfix.2`.
 * Upgraded pana to `0.13.1+2`.
 * Upgraded dartdoc to `0.29.1`.

## `20191128t123245-all`
 * Run `app/bin/tools/backfill_package_fields.dart` to backfill
   `Package.assignedTags`.

## `20191127t111711-all`
 * Added 'my liked packages' page behind an experimental flag.

## `20191120t113136-all`
 * Bumped runtimeVersion to `2019.11.12`.
 * Upgraded tool SDK to Dart `2.6.1`.
 * Removed support for old `Consent` format.

## `20191111t112217-all`
 * Run `app/bin/tools/backfill_package_fields.dart` to backfill `Package`
   entities by populating the `likes`, `isDiscontinued` and `doNotAdvertise` properties.
 * Upgraded runtime SDK to `2.6.0`.
 * Upgraded package dependencies.
 * Refactored `Consent`:
   * new entities do not have the user in their key
   * WARNING: user merge on pending old consent entities does not work
 * Removed support for old uploader invites.
 * Added thumb-up button and likes functionality in the UI.

## `20191104t103859-all`
 * Refactored `Consent`:
   * new entities contain `userId` (if it is known upfront)  
 * Search updates:
   * #2968 may increase CPU latencies while serving a query
 * Bumped runtimeVersion to `2019.11.01`.
 * Upgraded tool SDK to Dart `2.6.0`.
 * Upgraded Flutter SDK to `1.9.1+hotfix.6`.

## `20191028t120414-all`
 * Run `app/bin/tools/backfill_packagelikes.dart` to backfill `Package`
   entities by populating the `likes` property.
 * Added API endpoints and backend implementation for package likes.
 * Force account selection on login.
 * Bumped runtimeVersion to `2019.10.22`.
 * Upgraded dartdoc to `0.28.8` (upgraded analyzer).
 * Fixed race condition in user creation flow.

## `20191015t141342-all`
 * Minor fixes to publisher texts.

## `20191010t103137-all`
 * Minor template adjustments.

## `20191009t181835-all`
 * Releasing publishers.

## `20191009t104315-all`
 * Fixed UI page cache issue.
 * Updated confirmation message about cache updates.

## `20191008t163533-all`
 * Minor NPE fixes in dartdoc process.

## `20191008t123347-all`
 * Minor fixes of JS when the experimental flag is not on.

## `20191007t110314-all`

 * Upgraded to Dart `2.5.0`.
 * Upgraded `package:markdown` to `2.1.0`.
 * Search index contains `publisherId` and `owners` fields, the first startup
   needs to have 1-2 hours before all the packages get re-indexed with them.
   After that, they will be part of the index snapshot and will be available
   as other parts of the index.
 * Upgraded Flutter SDK to `1.9.1+hotfix.4`.
 * Bumped runtimeVersion to `2019.10.07`.

## `20190910t122708-all`

 * Upgraded tool SDK to Dart `2.5.0`.
 * Upgraded Flutter SDK to `1.9.1+hotfix.2`.
 * Upgraded pana to `0.12.21` (upgraded analyzer).
 * Upgraded dartdoc to `0.28.5` (upgraded analyzer).
 * Bumped runtimeVersion to `2019.09.10`.

## `20190828t095814-all`

 * Run `app/bin/tools/backfill_users.dart` to backfill `User`
   entities in datastore (populates `isDeleted` flag).
 * Upgraded pana to `0.12.20` (upgraded analyzer).
 * Bumped runtimeVersion to `2019.08.26`.

## `20190814t134432-all`

 * Upgraded dartdoc to `0.28.4` (upgraded analyzer).
 * Upgraded Flutter SDK to `1.7.8+hotfix.4`.
 * Bumped runtimeVersion to `2019.08.13`.
 * Increased HSTS duration to a year.

## `20190711t114908-all`
 
 * Fix NPE in cache logic.

## `20190710t115923-all`

 * Upgraded Flutter to `1.7.8+hotfix.3`.
 * Bumped runtimeVersion to `2019.07.10`.

## `20190708t104225-all`

 * Fixed issue with sdk dependencies.

## `20190704t133404-all`

 * Upgraded to Dart `2.4.0`.
 * Bumped runtimeVersion to `2019.05.03`.

## `20190626t135754-all`

 * Downgraded `package:appengine` to `0.6.1` due to `grpc` issues.

## `20190625t130656-all`

 * Upgraded `package:appengine` to `0.7.0`, need to watch for side-effects.
 * Update project to use split health checks, run:
   `gcloud app update --split-health-checks --project dartlang-pub`
 * Upgraded `pana` (`0.12.19`).
 * Bumped runtimeVersion to `2019.06.24`.

## `20190617t112618-all`

 * `search` service is using custom liveness and readiness checks.
 * Search results (top packages, listing pages) use local fallbacks.
 * Upgraded `pana` (`0.12.18`), runtime, and analysis Dart SDK (`2.3.2`).
 * Bumped runtimeVersion to `2019.06.17`.

## `20190529t163905-all`

 * Upgraded `pana` (`0.12.17`).
 * Bumped runtimeVersion to `2019.05.29`.

## `20190522t135532-all`

 * Removed support for legacy auth tokens (without `user_id`).
   Users with legacy tokens will be requested to login again.
 * Upgraded `pana` (`0.12.16`), Dart SDK (`2.3.1`), and downgraded Flutter SDK (`1.5.4-hotfix.2`).
 * Bumped runtimeVersion to `2019.05.22`.

## `20190508t114341-all`

 * Upgraded `pana` (`0.12.15`), Dart SDK (`2.3.0`), and Flutter SDK (`1.5.8`).
 * Bumped runtimeVersion to `2019.05.07`.

## `20190503t145023-all`

 * Redirect UI traffic to `pub.dev`.
 * Emit `pub.dev` as primary host URL.
 * Bumped runtimeVersion to `2019.05.03` to trigger `dartdoc` content generation with the new primary hosts.

## `20190503t132754-all`

 * Fixed the bug in dynamic OAuth `redirect_uri` calculation.

## `20190502t154607-all`

 * Enabled new design on `pub.dev` (redirects still missing).
 * Dependency graph monitoring in a separate isolate of the `frontend` service.
 * `/feed.atom` changes random seed to generate `UUID` for feed entry.

## `20190416t133139-all`

 * Old dartdoc content will be deleted after 180 days, even if it is the only successful dartdoc run.

## `20190404t123731-all`

 * `Package.uploaderEmails` and `PackageVersion.uploaderEmail` is no longer used/updated.
 * Removed `namespace` and `qualifiedPackage` fields from `PackageVersionPubspec` and `PackageVersionInfo`.
 * Upgrade Flutter SDK to 1.4.7, bumped runtimeVersion to `2019.04.02`.
 * Dependency graph monitoring uses `PackageVersionPubspec`, and triggers affected notifications internally.

## `20190325t131912-all`

 * Fixes to invitation logic.

## `20190320t135247-all`

 * Run `gcloud app deploy cron.yaml` to update cron-job retry logic.

 * Behaviour changes:

   * OAuth: accept only validated e-mails that look like e-mails (have @, and e-mail-like structure).

## `20190306t115839-all`
 
 * Run `app/bin/tools/backfill_packageversions.dart` to backfill `PubSpec`
   entities in datastore (these entitites are not in use yet).
 * Bumped runtimeVersion to `2019.03.05`.<|MERGE_RESOLUTION|>--- conflicted
+++ resolved
@@ -2,14 +2,11 @@
 AppEngine version, listed here to ease deployment and troubleshooting.
 
 ## Next Release (replace with git tag when deployed)
-<<<<<<< HEAD
  * Switch to use task backend for output.
-=======
  * Bumped runtimeVersion to `2023.05.30`.
  * Upgraded stable Dart analysis SDK to `3.0.2`.
  * Upgraded stable Flutter analysis SDK to `3.10.2`.
  * Upgraded preview Flutter analysis SDK to `3.11.0-0.1.pre`.
->>>>>>> 2d95628b
 
 ## `20230530t100200-all`
 
