--- conflicted
+++ resolved
@@ -99,29 +99,8 @@
 Future _worker(WorkerEntryMessage message) async {
   message.protocolSendPort.send(WorkerProtocolMessage());
 
-<<<<<<< HEAD
-  await withServices(() async {
-    await taskBackend.start();
+  await taskBackend.start();
 
-    if (!envConfig.isRunningLocally) {
-      final pdb = await PackageDependencyBuilder.loadInitialGraphFromDb(
-        db.dbService,
-        // Updates job entries for analyzer and dartdoc.
-        (String package, String version, Set<String> affected) async {
-          await jobBackend.triggerAnalysis(package, version);
-          for (final p in affected) {
-            await jobBackend.triggerAnalysis(p, null);
-          }
-          // TODO: re-enable this after we have added some stop-gaps on the frequency
-          // await dartdocClient.triggerDartdoc(package, version,
-          //    dependentPackages: affected);
-        },
-      );
-
-      await pdb.monitorInBackground(); // never returns
-    }
-  });
-=======
   // Updates job entries for analyzer and dartdoc.
   Future<void> triggerDependentAnalysis(
       String package, String version, Set<String> affected) async {
@@ -137,5 +116,4 @@
   final pdb = await PackageDependencyBuilder.loadInitialGraphFromDb(
       db.dbService, triggerDependentAnalysis);
   await pdb.monitorInBackground(); // never returns
->>>>>>> c0ae8ecb
 }